/++
	Implementation of the `arsd.database.Database|database` interface for
	accessing MySQL (and MariaDB) databases. Uses the official MySQL client
	library, and thus needs that installed to compile and run.

	$(PITFALL
		If you're using MySQL client library v5.0 or less,
		you must pass this to dmd: `-version=Less_Than_MySQL_51`
		This is important - otherwise you will see bizarre segfaults!
	)
+/
module arsd.mysql;


version(MySQL_51) {
	// we good
} else version(Less_Than_MySQL_51) {
	// we good
} else {
	// default now is mysql 5.1 or up - it has been long
	// enough that surely most everyone uses it and we don't
	// need the pragma warning anymore. Of course, the old is
	// still available if you need to explicitly opt in.
	version = MySQL_51;
}

version(Windows) {
	pragma(lib, "libmysql");
}
else {
	pragma(lib, "mysqlclient");
}

public import arsd.database;

import std.stdio;
import std.exception;
import std.string;
import std.conv;
import std.typecons;
import core.stdc.config;

/++
	Represents a query result. You can loop over this with a
	`foreach` statement to access individual [Row|rows].

	[Row]s expose both an index and associative array interface,
	so you can get `row[0]` for the first item, or `row["name"]`
	to get a column by name from the result set.
+/
class MySqlResult : ResultSet {
	private int[string] mapping;
	private MYSQL_RES* result;

	private int itemsTotal;
	private int itemsUsed;

	string sql;

	this(MYSQL_RES* r, string sql) {
		result = r;
		itemsTotal = length();
		itemsUsed = 0;

		this.sql = sql;

		// prime it
		if(itemsTotal)
			fetchNext();
	}

	~this() {
		if(result !is null)
			mysql_free_result(result);
	}


	MYSQL_FIELD[] fields() {
		int numFields = mysql_num_fields(result);
		auto fields = mysql_fetch_fields(result);

		MYSQL_FIELD[] ret;
		for(int i = 0; i < numFields; i++) {
			ret ~= fields[i];
		}

		return ret;
	}


	/// The number of returned rows
	override size_t length() {
		if(result is null)
			return 0;
		return cast(int) mysql_num_rows(result);
	}

	/// Range primitive used by `foreach`
	/// You may also use this to check if there was any result.
	override bool empty() {
		return itemsUsed == itemsTotal;
	}

	/// Range primitive used by `foreach`
	override Row front() {
		return row;
	}

	/// Range primitive used by `foreach`
	override void popFront() {
		itemsUsed++;
		if(itemsUsed < itemsTotal) {
			fetchNext();
		}
	}

	override int getFieldIndex(string field) {
		if(mapping is null)
			makeFieldMapping();
		debug {
			if(field !in mapping)
				throw new Exception(field ~ " not in result");
		}
		return mapping[field];
	}

	private void makeFieldMapping() {
		int numFields = mysql_num_fields(result);
		auto fields = mysql_fetch_fields(result);

		if(fields is null)
			return;

		for(int i = 0; i < numFields; i++) {
			if(fields[i].name !is null)
				mapping[fromCstring(fields[i].name, fields[i].name_length)] = i;
		}
	}

	private void fetchNext() {
		assert(result);
		auto r = mysql_fetch_row(result);
		if(r is null)
			throw new Exception("there is no next row");
		uint numFields = mysql_num_fields(result);
		auto lengths = mysql_fetch_lengths(result);
		string[] row;
		// potential FIXME: not really binary safe

		columnIsNull.length = numFields;
		for(int a = 0; a < numFields; a++) {
			if(*(r+a) is null) {
				row ~= null;
				columnIsNull[a] = true;
			} else {
				row ~= fromCstring(*(r+a), *(lengths + a));
				columnIsNull[a] = false;
			}
		}

		this.row.row = row;
		this.row.resultSet = this;
	}


	override string[] fieldNames() {
		int numFields = mysql_num_fields(result);
		auto fields = mysql_fetch_fields(result);

		string[] names;
		for(int i = 0; i < numFields; i++) {
			names ~= fromCstring(fields[i].name, fields[i].name_length);
		}

		return names;
	}



	bool[] columnIsNull;
	Row row;
}

/++
	The main class for accessing the MySql database.

	---
		// connect to database with the constructor
		auto db = new MySql("localhost", "my_user", "my_password", "my_database_name");
		// use the query function to execute sql...
		// use ? for data placeholders...
		db.query("INSERT INTO people (id, name) VALUES (?, ?)", 10, "My Name");
		// and use foreach to loop over result sets
		foreach(row; db.query("SELECT id, name FROM people ORDER BY name LIMIT 10"))
			writeln(row[0], " ", row["name"]); // index and name supported
	---
+/
class MySql : Database {
<<<<<<< HEAD
	///
	this(string host, string user, string pass, string db) {
=======
	this(string host, string user, string pass, string db,uint port = 0) {
>>>>>>> 0c1da310
		mysql = enforceEx!(DatabaseException)(
			mysql_init(null),
			"Couldn't init mysql");
		enforceEx!(DatabaseException)(
			mysql_real_connect(mysql, toCstring(host), toCstring(user), toCstring(pass), toCstring(db), port, null, 0),
			error());

		dbname = db;

		// we want UTF8 for everything

		query("SET NAMES 'utf8'");
		//query("SET CHARACTER SET utf8");
	}

	string dbname;

	///
	override void startTransaction() {
		query("START TRANSACTION");
	}

	string error() {
		return fromCstring(mysql_error(mysql));
	}

	void close() {
		mysql_close(mysql);
	}

	~this() {
		close();
	}

	///
	int lastInsertId() {
		return cast(int) mysql_insert_id(mysql);
	}



	/// Builds and executes an INERT INTO statement
	int insert(string table, MySqlResult result, string[string] columnsToModify, string[] columnsToSkip) {
		assert(!result.empty);
		string sql = "INSERT INTO `" ~ table ~ "` ";

		string cols = "(";
		string vals = "(";
		bool outputted = false;

		string[string] columns;
		auto cnames = result.fieldNames;
		foreach(i, col; result.front.toStringArray) {
			bool skipMe = false;
			foreach(skip; columnsToSkip) {
				if(cnames[i] == skip) {
					skipMe = true;
					break;
				}
			}
			if(skipMe)
				continue;

			if(outputted) {
				cols ~= ",";
				vals ~= ",";
			} else
				outputted = true;

			cols ~= cnames[i];

			if(result.columnIsNull[i] && cnames[i] !in columnsToModify)
				vals ~= "NULL";
			else {
				string v = col;
				if(cnames[i] in columnsToModify)
					v = columnsToModify[cnames[i]];

				vals ~= "'" ~ escape(v) ~ "'"; 

			}
		}

		cols ~= ")";
		vals ~= ")";

		sql ~= cols ~ " VALUES " ~ vals;

		query(sql);

		result.popFront;

		return lastInsertId;
	}

	string escape(string str) {
		ubyte[] buffer = new ubyte[str.length * 2 + 1];
		buffer.length = mysql_real_escape_string(mysql, buffer.ptr, cast(cstring) str.ptr, cast(uint) str.length);

		return cast(string) buffer;
	}

	string escaped(T...)(string sql, T t) {
		static if(t.length > 0) {
			string fixedup;
			int pos = 0;


			void escAndAdd(string str, int q) {
				ubyte[] buffer = new ubyte[str.length * 2 + 1];
				buffer.length = mysql_real_escape_string(mysql, buffer.ptr, cast(cstring) str.ptr, str.length);

				fixedup ~= sql[pos..q] ~ '\'' ~ cast(string) buffer ~ '\'';

			}

			foreach(a; t) {
				int q = sql[pos..$].indexOf("?");
				if(q == -1)
					break;
				q += pos;

				static if(__traits(compiles, t is null)) {
					if(t is null)
						fixedup  ~= sql[pos..q] ~ "NULL";
					else
						escAndAdd(to!string(*a), q);
				} else {
					string str = to!string(a);
					escAndAdd(str, q);
				}

				pos = q+1;
			}

			fixedup ~= sql[pos..$];

			sql = fixedup;

			//writefln("\n\nExecuting sql: %s", sql);
		}

		return sql;
	}


	/// Gets a minimal ORM object from a query
	ResultByDataObject!R queryDataObject(R = DataObject, T...)(string sql, T t) {
		// modify sql for the best data object grabbing
		sql = fixupSqlForDataObjectUse(sql);

		auto magic = query(sql, t);
		return ResultByDataObject!R(cast(MySqlResult) magic, this);
	}


	/// ditto
	ResultByDataObject!R queryDataObjectWithCustomKeys(R = DataObject, T...)(string[string] keyMapping, string sql, T t) {
		sql = fixupSqlForDataObjectUse(sql, keyMapping);

		auto magic = query(sql, t);
		return ResultByDataObject!R(cast(MySqlResult) magic, this);
	}



	///
	int affectedRows() {
		return cast(int) mysql_affected_rows(mysql);
	}

	override ResultSet queryImpl(string sql, Variant[] args...) {
		sql = escapedVariants(this, sql, args);

		enforceEx!(DatabaseException)(
			!mysql_query(mysql, toCstring(sql)),
		error() ~ " :::: " ~ sql);

		return new MySqlResult(mysql_store_result(mysql), sql);
	}
/+
	Result queryOld(T...)(string sql, T t) {
		sql = escaped(sql, t);

		if(sql.length == 0)
			throw new DatabaseException("empty query");
		/*
		static int queryCount = 0;
		queryCount++;
		if(sql.indexOf("INSERT") != -1)
			stderr.writefln("%d: %s", queryCount, sql.replace("\n", " ").replace("\t", ""));
		*/

		version(dryRun) {
			pragma(msg, "This is a dry run compile, no queries will be run");
			writeln(sql);
			return Result(null, null);
		}

		enforceEx!(DatabaseException)(
			!mysql_query(mysql, toCstring(sql)),
		error() ~ " :::: " ~ sql);

		return Result(mysql_store_result(mysql), sql);
	}
+/
/+
	struct ResultByAssoc {
		this(Result* r) {
			result = r;
			fields = r.fieldNames();
		}

		ulong length() { return result.length; }
		bool empty() { return result.empty; }
		void popFront() { result.popFront(); }
		string[string] front() {
			auto r = result.front;
			string[string] ret;
			foreach(i, a; r) {
				ret[fields[i]] = a;
			}

			return ret;
		}

		@disable this(this) { }

		string[] fields;
		Result* result;
	}


	struct ResultByStruct(T) {
		this(Result* r) {
			result = r;
			fields = r.fieldNames();
		}

		ulong length() { return result.length; }
		bool empty() { return result.empty; }
		void popFront() { result.popFront(); }
		T front() {
			auto r = result.front;
			string[string] ret;
			foreach(i, a; r) {
				ret[fields[i]] = a;
			}

			T s;
			// FIXME: should use tupleOf
			foreach(member; s.tupleof) {
				if(member.stringof in ret)
					member = to!(typeof(member))(ret[member]);
			}

			return s;
		}

		@disable this(this) { }

		string[] fields;
		Result* result;
	}
+/

/+


	struct Result {
		private Result* heaped() {
			auto r = new Result(result, sql, false);

			r.tupleof = this.tupleof;

			this.itemsTotal = 0;
			this.result = null;

			return r;
		}

		this(MYSQL_RES* r, string sql, bool prime = true) {
			result = r;
			itemsTotal = length;
			itemsUsed = 0;
			this.sql = sql;
			// prime it here
			if(prime && itemsTotal)
				fetchNext();
		}

		string sql;

		~this() {
			if(result !is null)
			mysql_free_result(result);
		}

		/+
		string[string][] fetchAssoc() {

		}
		+/

		ResultByAssoc byAssoc() {
			return ResultByAssoc(&this);
		}

		ResultByStruct!(T) byStruct(T)() {
			return ResultByStruct!(T)(&this);
		}

		string[] fieldNames() {
			int numFields = mysql_num_fields(result);
			auto fields = mysql_fetch_fields(result);

			string[] names;
			for(int i = 0; i < numFields; i++) {
				names ~= fromCstring(fields[i].name);
			}

			return names;
		}

		MYSQL_FIELD[] fields() {
			int numFields = mysql_num_fields(result);
			auto fields = mysql_fetch_fields(result);

			MYSQL_FIELD[] ret;
			for(int i = 0; i < numFields; i++) {
				ret ~= fields[i];
			}

			return ret;
		}

		ulong length() {
			if(result is null)
				return 0;
			return mysql_num_rows(result);
		}

		bool empty() {
			return itemsUsed == itemsTotal;
		}

		Row front() {
			return row;
		}

		void popFront() {
			itemsUsed++;
			if(itemsUsed < itemsTotal) {
				fetchNext();
			}
		}

		void fetchNext() {
			auto r = mysql_fetch_row(result);
			uint numFields = mysql_num_fields(result);
			uint* lengths = mysql_fetch_lengths(result);
			row.length = 0;
			// potential FIXME: not really binary safe

			columnIsNull.length = numFields;
			for(int a = 0; a < numFields; a++) {
				if(*(r+a) is null) {
					row ~= null;
					columnIsNull[a] = true;
				} else {
					row ~= fromCstring(*(r+a), *(lengths + a));
					columnIsNull[a] = false;
				}
			}
		}

		@disable this(this) {}
		private MYSQL_RES* result;

		ulong itemsTotal;
		ulong itemsUsed;
		
		alias string[] Row;

		Row row;
		bool[] columnIsNull; // FIXME: should be part of the row
	}
+/
  private:
	MYSQL* mysql;
}

struct ResultByDataObject(ObjType) if (is(ObjType : DataObject)) {
	this(MySqlResult r, MySql mysql) {
		result = r;
		auto fields = r.fields();
		this.mysql = mysql;

		foreach(i, f; fields) {
			string tbl = fromCstring(f.org_table is null ? f.table : f.org_table, f.org_table is null ? f.table_length : f.org_table_length);
			mappings[fromCstring(f.name)] = tuple(
					tbl,
					fromCstring(f.org_name is null ? f.name : f.org_name, f.org_name is null ? f.name_length : f.org_name_length));
		}


	}

	Tuple!(string, string)[string] mappings;

	ulong length() { return result.length; }
	bool empty() { return result.empty; }
	void popFront() { result.popFront(); }
	ObjType front() {
		return new ObjType(mysql, result.front.toAA, mappings);
	}
	// would it be good to add a new() method? would be valid even if empty
	// it'd just fill in the ID's at random and allow you to do the rest

	@disable this(this) { }

	MySqlResult result;
	MySql mysql;
}

extern(System) {
	struct MYSQL;
	struct MYSQL_RES;
	/* typedef */ alias const(ubyte)* cstring;

	struct MYSQL_FIELD {
		  cstring name;                 /* Name of column */
		  cstring org_name;             /* Original column name, if an alias */ 
		  cstring table;                /* Table of column if column was a field */
		  cstring org_table;            /* Org table name, if table was an alias */
		  cstring db;                   /* Database for table */
		  cstring catalog;	      /* Catalog for table */
		  cstring def;                  /* Default value (set by mysql_list_fields) */
		  c_ulong length;       /* Width of column (create length) */
		  c_ulong max_length;   /* Max width for selected set */
		  uint name_length;
		  uint org_name_length;
		  uint table_length;
		  uint org_table_length;
		  uint db_length;
		  uint catalog_length;
		  uint def_length;
		  uint flags;         /* Div flags */
		  uint decimals;      /* Number of decimals in field */
		  uint charsetnr;     /* Character set */
		  uint type; /* Type of field. See mysql_com.h for types */
		  // type is actually an enum btw
		  
		version(MySQL_51) {
			void* extension;
		}
	}

	/* typedef */ alias cstring* MYSQL_ROW;

	cstring mysql_get_client_info();
	MYSQL* mysql_init(MYSQL*);
	uint mysql_errno(MYSQL*);
	cstring mysql_error(MYSQL*);

	MYSQL* mysql_real_connect(MYSQL*, cstring, cstring, cstring, cstring, uint, cstring, c_ulong);

	int mysql_query(MYSQL*, cstring);

	void mysql_close(MYSQL*);

	ulong mysql_num_rows(MYSQL_RES*);
	uint mysql_num_fields(MYSQL_RES*);
	bool mysql_eof(MYSQL_RES*);

	ulong mysql_affected_rows(MYSQL*);
	ulong mysql_insert_id(MYSQL*);

	MYSQL_RES* mysql_store_result(MYSQL*);
	MYSQL_RES* mysql_use_result(MYSQL*);

	MYSQL_ROW mysql_fetch_row(MYSQL_RES *);
	c_ulong* mysql_fetch_lengths(MYSQL_RES*);
	MYSQL_FIELD* mysql_fetch_field(MYSQL_RES*);
	MYSQL_FIELD* mysql_fetch_fields(MYSQL_RES*);

	uint mysql_real_escape_string(MYSQL*, ubyte* to, cstring from, c_ulong length);

	void mysql_free_result(MYSQL_RES*);

}

import std.string;
cstring toCstring(string c) {
	return cast(cstring) toStringz(c);
}

import std.array;
string fromCstring(cstring c, size_t len = size_t.max) {
	string ret;
	if(c is null)
		return null;
	if(len == 0)
		return "";
	if(len == size_t.max) {
		auto iterator = c;
		len = 0;
		while(*iterator) {
			iterator++;
			len++;
		}
		assert(len >= 0);
	}

	ret = cast(string) (c[0 .. len].idup);

	return ret;
}


// FIXME: this should work generically with all database types and them moved to database.d
///
Ret queryOneRow(Ret = Row, DB, string file = __FILE__, size_t line = __LINE__, T...)(DB db, string sql, T t) if(
	(is(DB : Database))
	// && (is(Ret == Row) || is(Ret : DataObject)))
	)
{
	static if(is(Ret : DataObject) && is(DB == MySql)) {
		auto res = db.queryDataObject!Ret(sql, t);
		if(res.empty)
			throw new EmptyResultException("result was empty", file, line);
		return res.front;
	} else static if(is(Ret == Row)) {
		auto res = db.query(sql, t);
		if(res.empty)
			throw new EmptyResultException("result was empty", file, line);
		return res.front;
	} else static assert(0, "Unsupported single row query return value, " ~ Ret.stringof);
}

///
class EmptyResultException : Exception {
	this(string message, string file = __FILE__, size_t line = __LINE__) {
		super(message, file, line);
	}
}


/*
void main() {
	auto mysql = new MySql("localhost", "uname", "password", "test");
	scope(exit) delete mysql;

	mysql.query("INSERT INTO users (id, password) VALUES (?, ?)", 10, "lol");

	foreach(row; mysql.query("SELECT * FROM users")) {
		writefln("%s %s %s %s", row["id"], row[0], row[1], row["username"]);
	}
}
*/

/*
struct ResultByStruct(T) {
	this(MySql.Result* r) {
		result = r;
		fields = r.fieldNames();
	}

	ulong length() { return result.length; }
	bool empty() { return result.empty; }
	void popFront() { result.popFront(); }
	T front() {
		auto r = result.front;
		T ret;
		foreach(i, a; r) {
			ret[fields[i]] = a;
		}

		return ret;
	}

	@disable this(this) { }

	string[] fields;
	MySql.Result* result;
}
*/


/+
	mysql.linq.tablename.field[key] // select field from tablename where id = key

	mysql.link["name"].table.field[key] // select field from table where name = key


	auto q = mysql.prepQuery("select id from table where something");
	q.sort("name");
	q.limit(start, count);
	q.page(3, pagelength = ?);

	q.execute(params here); // returns the same Result range as query
+/

/*
void main() {
	auto db = new MySql("localhost", "uname", "password", "test");
	foreach(item; db.queryDataObject("SELECT users.*, username
		FROM users, password_manager_accounts
		WHERE password_manager_accounts.user_id =  users.id LIMIT 5")) {
		writefln("item: %s, %s", item.id, item.username);
		item.first = "new";
		item.last = "new2";
		item.username = "kill";
		//item.commitChanges();
	}
}
*/


/*
Copyright: Adam D. Ruppe, 2009 - 2011
License:   <a href="http://www.boost.org/LICENSE_1_0.txt">Boost License 1.0</a>.
Authors: Adam D. Ruppe, with contributions from Nick Sabalausky

        Copyright Adam D. Ruppe 2009 - 2011.
Distributed under the Boost Software License, Version 1.0.
   (See accompanying file LICENSE_1_0.txt or copy at
        http://www.boost.org/LICENSE_1_0.txt)
*/
<|MERGE_RESOLUTION|>--- conflicted
+++ resolved
@@ -12,9 +12,9 @@
 module arsd.mysql;
 
 
-version(MySQL_51) {
+//version(MySQL_51) {
 	// we good
-} else version(Less_Than_MySQL_51) {
+/*} else*/ version(Less_Than_MySQL_51) {
 	// we good
 } else {
 	// default now is mysql 5.1 or up - it has been long
@@ -59,7 +59,7 @@
 
 	this(MYSQL_RES* r, string sql) {
 		result = r;
-		itemsTotal = length();
+		itemsTotal = cast(int) length();
 		itemsUsed = 0;
 
 		this.sql = sql;
@@ -196,12 +196,7 @@
 	---
 +/
 class MySql : Database {
-<<<<<<< HEAD
-	///
-	this(string host, string user, string pass, string db) {
-=======
-	this(string host, string user, string pass, string db,uint port = 0) {
->>>>>>> 0c1da310
+	this(string host, string user, string pass, string db, uint port = 0) {
 		mysql = enforceEx!(DatabaseException)(
 			mysql_init(null),
 			"Couldn't init mysql");
