--- conflicted
+++ resolved
@@ -167,7 +167,6 @@
 	int limit;
 	int limitStart;
 
-<<<<<<< HEAD
 	SelectBuilder cloned() {
 		auto s = new SelectBuilder();
 		s.fields = this.fields.dup;
@@ -182,10 +181,7 @@
 		return s;
 	}
 
-	string toString() {
-=======
 	override string toString() {
->>>>>>> ab48b2d9
 		string sql = "SELECT ";
 
 		// the fields first
