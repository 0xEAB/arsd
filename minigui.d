// http://msdn.microsoft.com/en-us/library/windows/desktop/bb775498%28v=vs.85%29.aspx

// So a window needs to have a selection, and that can be represented by a type. This is manipulated by various
// functions like cut, copy, paste. Widgets can have a selection and that would assert teh selection ownership for
// the window.

// so what about context menus?

// https://docs.microsoft.com/en-us/windows/desktop/Controls/about-custom-draw

// FIXME: make the scroll thing go to bottom when the content changes.

// add a knob slider view... you click and go up and down so basically same as a vertical slider, just presented as a round image

// FIXME: the scroll area MUST be fixed to use the proper apis under the hood.


// FIXME: add a command search thingy built in and implement tip.
// FIXME: omg omg what if menu functions have arguments and it can pop up a gui or command line script them?!

// On Windows:
// FIXME: various labels look broken in high contrast mode
// FIXME: changing themes while the program is upen doesn't trigger a redraw

// add note about manifest to documentation. also icons.

// a pager control is just a horizontal scroll area just with arrows on the sides instead of a scroll bar
// FIXME: clear the corner of scrollbars if they pop up

// minigui needs to have a stdout redirection for gui mode on windows writeln

// I kinda wanna do state reacting. sort of. idk tho

// need a viewer widget that works like a web page - arrows scroll down consistently

// I want a nanovega widget, and a svg widget with some kind of event handlers attached to the inside.

// FIXME: the menus should be a bit more discoverable, at least a single click to open the others instead of two.
// and help info about menu items.
// and search in menus?

// FIXME: a scroll area event signaling when a thing comes into view might be good
// FIXME: arrow key navigation and accelerators in dialog boxes will be a must

// FIXME: unify Windows style line endings

/*
	TODO:

	pie menu

	class Form with submit behavior -- see AutomaticDialog

	disabled widgets and menu items

	TrackBar controls

	event cleanup
	tooltips.
	api improvements

	margins are kinda broken, they don't collapse like they should. at least.

	a table form btw would be a horizontal layout of vertical layouts holding each column
	that would give the same width things
*/

/*

1(15:19:48) NotSpooky: Menus, text entry, label, notebook, box, frame, file dialogs and layout (this one is very useful because I can draw lines between its child widgets
*/

/++
	minigui is a smallish GUI widget library, aiming to be on par with at least
	HTML4 forms and a few other expected gui components. It uses native controls
	on Windows and does its own thing on Linux (Mac is not currently supported but
	may be later, and should use native controls) to keep size down. The Linux
	appearance is similar to Windows 95 and avoids using images to maintain network
	efficiency on remote X connections, though you can customize that.
	
	minigui's only required dependencies are [arsd.simpledisplay] and [arsd.color].

	Its #1 goal is to be useful without being large and complicated like GTK and Qt.
	It isn't hugely concerned with appearance - on Windows, it just uses the native
	controls and native theme, and on Linux, it keeps it simple and I may change that
	at any time.

	I love Qt, if you want something full featured, use it! But if you want something
	you can just drop into a small project and expect the basics to work without outside
	dependencies, hopefully minigui will work for you.

	The event model is similar to what you use in the browser with Javascript and the
	layout engine tries to automatically fit things in, similar to a css flexbox.


	FOR BEST RESULTS: be sure to link with the appropriate subsystem command
	`-L/SUBSYSTEM:WINDOWS:5.0`, for example, because otherwise you'll get a
	console and other visual bugs.

	HTML_To_Classes:
		`<input type="text">` = [LineEdit]
		`<textarea>` = [TextEdit]
		`<select>` = [DropDownSelection]
		`<input type="checkbox">` = [Checkbox]
		`<input type="radio">` = [Radiobox]
		`<button>` = [Button]


	Stretchiness:
		The default is 4. You can use larger numbers for things that should
		consume a lot of space, and lower numbers for ones that are better at
		smaller sizes.

	Overlapped_input:
		COMING SOON:
		minigui will include a little bit of I/O functionality that just works
		with the event loop. If you want to get fancy, I suggest spinning up
		another thread and posting events back and forth.

	$(H2 Add ons)

	$(H2 XML definitions)
		If you use [arsd.minigui_xml], you can create widget trees from XML at runtime.

	$(H3 Scriptability)
		minigui is compatible with [arsd.script]. If you see `@scriptable` on a method
		in this documentation, it means you can call it from the script language.

		Tip: to allow easy creation of widget trees from script, import [arsd.minigui_xml]
		and make [arsd.minigui_xml.makeWidgetFromString] available to your script:

		---
		import arsd.minigui_xml;
		import arsd.script;

		var globals = var.emptyObject;
		globals.makeWidgetFromString = &makeWidgetFromString;

		// this now works
		interpret(`var window = makeWidgetFromString("<MainWindow />");`, globals);
		---

		More to come.
+/
module arsd.minigui;

public import arsd.simpledisplay;
private alias Rectangle = arsd.color.Rectangle; // I specifically want this in here, not the win32 GDI Rectangle()

version(Windows) {
	import core.sys.windows.winnls;
	import core.sys.windows.windef;
	import core.sys.windows.basetyps;
	import core.sys.windows.winbase;
	import core.sys.windows.winuser;
	import core.sys.windows.wingdi;
	static import gdi = core.sys.windows.wingdi;
}

// this is a hack to call the original window procedure on native win32 widgets if our event listener thing prevents default.
private bool lastDefaultPrevented;

/// Methods marked with this are available from scripts if added to the [arsd.script] engine.
alias scriptable = arsd_jsvar_compatible;

version(Windows) {
	// use native widgets when available unless specifically asked otherwise
	version(custom_widgets) {
		enum bool UsingCustomWidgets = true;
		enum bool UsingWin32Widgets = false;
	} else {
		version = win32_widgets;
		enum bool UsingCustomWidgets = false;
		enum bool UsingWin32Widgets = true;
	}
	// and native theming when needed
	//version = win32_theming;
} else {
	enum bool UsingCustomWidgets = true;
	enum bool UsingWin32Widgets = false;
	version=custom_widgets;
}



/*

	The main goals of minigui.d are to:
		1) Provide basic widgets that just work in a lightweight lib.
		   I basically want things comparable to a plain HTML form,
		   plus the easy and obvious things you expect from Windows
		   apps like a menu.
		2) Use native things when possible for best functionality with
		   least library weight.
		3) Give building blocks to provide easy extension for your
		   custom widgets, or hooking into additional native widgets
		   I didn't wrap.
		4) Provide interfaces for easy interaction between third
		   party minigui extensions. (event model, perhaps
		   signals/slots, drop-in ease of use bits.)
		5) Zero non-system dependencies, including Phobos as much as
		   I reasonably can. It must only import arsd.color and
		   my simpledisplay.d. If you need more, it will have to be
		   an extension module.
		6) An easy layout system that generally works.

	A stretch goal is to make it easy to make gui forms with code,
	some kind of resource file (xml?) and even a wysiwyg designer.

	Another stretch goal is to make it easy to hook data into the gui,
	including from reflection. So like auto-generate a form from a
	function signature or struct definition, or show a list from an
	array that automatically updates as the array is changed. Then,
	your program focuses on the data more than the gui interaction.



	STILL NEEDED:
		* combo box. (this is diff than select because you can free-form edit too. more like a lineedit with autoselect)
		* slider
		* listbox
		* spinner
		* label?
		* rich text
*/

alias HWND=void*;

///
abstract class ComboboxBase : Widget {
	// if the user can enter arbitrary data, we want to use  2 == CBS_DROPDOWN
	// or to always show the list, we want CBS_SIMPLE == 1
	version(win32_widgets)
		this(uint style, Widget parent = null) {
			super(parent);
			createWin32Window(this, "ComboBox"w, null, style);
		}
	else version(custom_widgets)
		this(Widget parent = null) {
			super(parent);

			addEventListener("keydown", (Event event) {
				if(event.key == Key.Up) {
					if(selection > -1) { // -1 means select blank
						selection--;
						fireChangeEvent();
					}
					event.preventDefault();
				}
				if(event.key == Key.Down) {
					if(selection + 1 < options.length) {
						selection++;
						fireChangeEvent();
					}
					event.preventDefault();
				}

			});

		}
	else static assert(false);

	private string[] options;
	private int selection = -1;

	void addOption(string s) {
		options ~= s;
		version(win32_widgets)
		SendMessageW(hwnd, 323 /*CB_ADDSTRING*/, 0, cast(LPARAM) toWstringzInternal(s));
	}

	void setSelection(int idx) {
		selection = idx;
		version(win32_widgets)
		SendMessageW(hwnd, 334 /*CB_SETCURSEL*/, idx, 0);

		auto t = new Event(EventType.change, this);
		t.intValue = selection;
		t.stringValue = selection == -1 ? null : options[selection];
		t.dispatch();
	}

	version(win32_widgets)
	override void handleWmCommand(ushort cmd, ushort id) {
		selection = cast(int) SendMessageW(hwnd, 327 /* CB_GETCURSEL */, 0, 0);
		fireChangeEvent();
	}

	private void fireChangeEvent() {
		if(selection >= options.length)
			selection = -1;
		auto event = new Event(EventType.change, this);
		event.intValue = selection;
		event.stringValue = selection == -1 ? null : options[selection];
		event.dispatch();
	}

	override int minHeight() { return Window.lineHeight + 4; }
	override int maxHeight() { return Window.lineHeight + 4; }

	version(custom_widgets) {
		SimpleWindow dropDown;
		void popup() {
			auto w = width;
			auto h = cast(int) this.options.length * Window.lineHeight + 8;

			auto coord = this.globalCoordinates();
			auto dropDown = new SimpleWindow(
				w, h,
				null, OpenGlOptions.no, Resizability.fixedSize, WindowTypes.dropdownMenu, WindowFlags.dontAutoShow/*, window*/);

			dropDown.move(coord.x, coord.y + this.height);

			{
				auto painter = dropDown.draw();
				draw3dFrame(0, 0, w, h, painter, FrameStyle.risen);
				auto p = Point(4, 4);
				painter.outlineColor = Color.black;
				foreach(option; options) {
					painter.drawText(p, option);
					p.y += Window.lineHeight;
				}
			}

			dropDown.setEventHandlers(
				(MouseEvent event) {
					if(event.type == MouseEventType.buttonReleased) {
						auto element = (event.y - 4) / Window.lineHeight;
						if(element >= 0 && element <= options.length) {
							selection = element;

							fireChangeEvent();
						}
						dropDown.close();
					}
				}
			);

			dropDown.show();
			dropDown.grabInput();
		}

	}
}

/++
	A drop-down list where the user must select one of the
	given options. Like `<select>` in HTML.
+/
class DropDownSelection : ComboboxBase {
	this(Widget parent = null) {
		version(win32_widgets)
			super(3 /* CBS_DROPDOWNLIST */, parent);
		else version(custom_widgets) {
			super(parent);

			addEventListener("focus", () { this.redraw; });
			addEventListener("blur", () { this.redraw; });
			addEventListener(EventType.change, () { this.redraw; });
			addEventListener("mousedown", () { this.focus(); this.popup(); });
			addEventListener("keydown", (Event event) {
				if(event.key == Key.Space)
					popup();
			});
		} else static assert(false);
	}

	version(custom_widgets)
	override void paint(WidgetPainter painter) {
		draw3dFrame(this, painter, FrameStyle.risen);
		painter.outlineColor = Color.black;
		painter.drawText(Point(4, 4), selection == -1 ? "" : options[selection]);

		painter.outlineColor = Color.black;
		painter.fillColor = Color.black;
		Point[4] triangle;
		enum padding = 6;
		enum paddingV = 7;
		enum triangleWidth = 10;
		triangle[0] = Point(width - padding - triangleWidth, paddingV);
		triangle[1] = Point(width - padding - triangleWidth / 2, height - paddingV);
		triangle[2] = Point(width - padding - 0, paddingV);
		triangle[3] = triangle[0];
		painter.drawPolygon(triangle[]);

		if(isFocused()) {
			painter.fillColor = Color.transparent;
			painter.pen = Pen(Color.black, 1, Pen.Style.Dotted);
			painter.drawRectangle(Point(2, 2), width - 4, height - 4);
			painter.pen = Pen(Color.black, 1, Pen.Style.Solid);

		}

	}

}

/++
	A text box with a drop down arrow listing selections.
	The user can choose from the list, or type their own.
+/
class FreeEntrySelection : ComboboxBase {
	this(Widget parent = null) {
		version(win32_widgets)
			super(2 /* CBS_DROPDOWN */, parent);
		else version(custom_widgets) {
			super(parent);
			auto hl = new HorizontalLayout(this);
			lineEdit = new LineEdit(hl);

			tabStop = false;

			lineEdit.addEventListener("focus", &lineEdit.selectAll);

			auto btn = new class ArrowButton {
				this() {
					super(ArrowDirection.down, hl);
				}
				override int maxHeight() {
					return int.max;
				}
			};
			//btn.addDirectEventListener("focus", &lineEdit.focus);
			btn.addEventListener("triggered", &this.popup);
			addEventListener(EventType.change, (Event event) {
				lineEdit.content = event.stringValue;
				lineEdit.focus();
				redraw();
			});
		}
		else static assert(false);
	}

	version(custom_widgets) {
		LineEdit lineEdit;
	}
}

/++
	A combination of free entry with a list below it.
+/
class ComboBox : ComboboxBase {
	this(Widget parent = null) {
		version(win32_widgets)
			super(1 /* CBS_SIMPLE */, parent);
		else version(custom_widgets) {
			super(parent);
			lineEdit = new LineEdit(this);
			listWidget = new ListWidget(this);
			listWidget.multiSelect = false;
			listWidget.addEventListener(EventType.change, delegate(Widget, Event) {
				string c = null;
				foreach(option; listWidget.options)
					if(option.selected) {
						c = option.label;
						break;
					}
				lineEdit.content = c;
			});

			listWidget.tabStop = false;
			this.tabStop = false;
			listWidget.addEventListener("focus", &lineEdit.focus);
			this.addEventListener("focus", &lineEdit.focus);

			addDirectEventListener(EventType.change, {
				listWidget.setSelection(selection);
				if(selection != -1)
					lineEdit.content = options[selection];
				lineEdit.focus();
				redraw();
			});

			lineEdit.addEventListener("focus", &lineEdit.selectAll);

			listWidget.addDirectEventListener(EventType.change, {
				int set = -1;
				foreach(idx, opt; listWidget.options)
					if(opt.selected) {
						set = cast(int) idx;
						break;
					}
				if(set != selection)
					this.setSelection(set);
			});
		} else static assert(false);
	}

	override int minHeight() { return Window.lineHeight * 3; }
	override int maxHeight() { return int.max; }
	override int heightStretchiness() { return 5; }

	version(custom_widgets) {
		LineEdit lineEdit;
		ListWidget listWidget;

		override void addOption(string s) {
			listWidget.options ~= ListWidget.Option(s);
			ComboboxBase.addOption(s);
		}
	}
}

/+
class Spinner : Widget {
	version(win32_widgets)
	this(Widget parent = null) {
		super(parent);
		parentWindow = parent.parentWindow;
		auto hlayout = new HorizontalLayout(this);
		lineEdit = new LineEdit(hlayout);
		upDownControl = new UpDownControl(hlayout);
	}

	LineEdit lineEdit;
	UpDownControl upDownControl;
}

class UpDownControl : Widget {
	version(win32_widgets)
	this(Widget parent = null) {
		super(parent);
		parentWindow = parent.parentWindow;
		createWin32Window(this, "msctls_updown32"w, null, 4/*UDS_ALIGNRIGHT*/| 2 /* UDS_SETBUDDYINT */ | 16 /* UDS_AUTOBUDDY */ | 32 /* UDS_ARROWKEYS */);
	}

	override int minHeight() { return Window.lineHeight; }
	override int maxHeight() { return Window.lineHeight * 3/2; }

	override int minWidth() { return Window.lineHeight * 3/2; }
	override int maxWidth() { return Window.lineHeight * 3/2; }
}
+/

/+
class DataView : Widget {
	// this is the omnibus data viewer
	// the internal data layout is something like:
	// string[string][] but also each node can have parents
}
+/


// http://msdn.microsoft.com/en-us/library/windows/desktop/bb775491(v=vs.85).aspx#PROGRESS_CLASS

// http://svn.dsource.org/projects/bindings/trunk/win32/commctrl.d

// FIXME: menus should prolly capture the mouse. ugh i kno.
/*
	TextEdit needs:

	* caret manipulation
	* selection control
	* convenience functions for appendText, insertText, insertTextAtCaret, etc.

	For example:

	connect(paste, &textEdit.insertTextAtCaret);

	would be nice.



	I kinda want an omnibus dataview that combines list, tree,
	and table - it can be switched dynamically between them.

	Flattening policy: only show top level, show recursive, show grouped
	List styles: plain list (e.g. <ul>), tiles (some details next to it), icons (like Windows explorer)

	Single select, multi select, organization, drag+drop
*/

//static if(UsingSimpledisplayX11)
version(win32_widgets) {}
else version(custom_widgets) {
	enum windowBackgroundColor = Color(212, 212, 212); // used to be 192
	enum activeTabColor = lightAccentColor;
	enum hoveringColor = Color(228, 228, 228);
	enum buttonColor = windowBackgroundColor;
	enum depressedButtonColor = darkAccentColor;
	enum activeListXorColor = Color(255, 255, 127);
	enum progressBarColor = Color(0, 0, 128);
	enum activeMenuItemColor = Color(0, 0, 128);

	enum scrollClickRepeatInterval = 50;
}
else static assert(false);
	// these are used by horizontal rule so not just custom_widgets. for now at least.
	enum darkAccentColor = Color(172, 172, 172);
	enum lightAccentColor = Color(223, 223, 223); // used to be 223

private const(wchar)* toWstringzInternal(in char[] s) {
	wchar[] str;
	str.reserve(s.length + 1);
	foreach(dchar ch; s)
		str ~= ch;
	str ~= '\0';
	return str.ptr;
}

void setClickRepeat(Widget w, int interval, int delay = 250) {
	Timer timer;
	int delayRemaining = delay / interval;
	if(delayRemaining <= 1)
		delayRemaining = 2;

	immutable originalDelayRemaining = delayRemaining;

	w.addDirectEventListener("mousedown", (Event ev) {
		if(ev.srcElement !is w)
			return;
		if(timer !is null) {
			timer.destroy();
			timer = null;
		}
		delayRemaining = originalDelayRemaining;
		timer = new Timer(interval, () {
			if(delayRemaining > 0)
				delayRemaining--;
			else {
				auto ev = new Event("click", w);
				ev.sendDirectly();
			}
		});
	});

	w.addDirectEventListener("mouseup", (Event ev) {
		if(ev.srcElement !is w)
			return;
		if(timer !is null) {
			timer.destroy();
			timer = null;
		}
	});

	w.addDirectEventListener("mouseleave", (Event ev) {
		if(ev.srcElement !is w)
			return;
		if(timer !is null) {
			timer.destroy();
			timer = null;
		}
	});

}

enum FrameStyle {
	risen,
	sunk
}

version(custom_widgets)
void draw3dFrame(Widget widget, ScreenPainter painter, FrameStyle style, Color background = windowBackgroundColor) {
	draw3dFrame(0, 0, widget.width, widget.height, painter, style, background);
}

version(custom_widgets)
void draw3dFrame(int x, int y, int width, int height, ScreenPainter painter, FrameStyle style, Color background = windowBackgroundColor) {
	// outer layer
	painter.outlineColor = style == FrameStyle.sunk ? Color.white : Color.black;
	painter.fillColor = background;
	painter.drawRectangle(Point(x + 0, y + 0), width, height);

	painter.outlineColor = (style == FrameStyle.sunk) ? darkAccentColor : lightAccentColor;
	painter.drawLine(Point(x + 0, y + 0), Point(x + width, y + 0));
	painter.drawLine(Point(x + 0, y + 0), Point(x + 0, y + height - 1));

	// inner layer
	//right, bottom
	painter.outlineColor = (style == FrameStyle.sunk) ? lightAccentColor : darkAccentColor;
	painter.drawLine(Point(x + width - 2, y + 2), Point(x + width - 2, y + height - 2));
	painter.drawLine(Point(x + 2, y + height - 2), Point(x + width - 2, y + height - 2));
	// left, top
	painter.outlineColor = (style == FrameStyle.sunk) ? Color.black : Color.white;
	painter.drawLine(Point(x + 1, y + 1), Point(x + width, y + 1));
	painter.drawLine(Point(x + 1, y + 1), Point(x + 1, y + height - 2));
}

///
class Action {
	version(win32_widgets) {
		private int id;
		private static int lastId = 9000;
		private static Action[int] mapping;
	}

	KeyEvent accelerator;

	///
	this(string label, ushort icon = 0, void delegate() triggered = null) {
		this.label = label;
		this.iconId = icon;
		if(triggered !is null)
			this.triggered ~= triggered;
		version(win32_widgets) {
			id = ++lastId;
			mapping[id] = this;
		}
	}

	private string label;
	private ushort iconId;
	// icon

	// when it is triggered, the triggered event is fired on the window
	void delegate()[] triggered;
}

/*
	plan:
		keyboard accelerators

		* menus (and popups and tooltips)
		* status bar
		* toolbars and buttons

		sortable table view

		maybe notification area icons
		basic clipboard

		* radio box
		splitter
		toggle buttons (optionally mutually exclusive, like in Paint)
		label, rich text display, multi line plain text (selectable)
		* fieldset
		* nestable grid layout
		single line text input
		* multi line text input
		slider
		spinner
		list box
		drop down
		combo box
		auto complete box
		* progress bar

		terminal window/widget (on unix it might even be a pty but really idk)

		ok button
		cancel button

		keyboard hotkeys

		scroll widget

		event redirections and network transparency
		script integration
*/


/*
	MENUS

	auto bar = new MenuBar(window);
	window.menuBar = bar;

	auto fileMenu = bar.addItem(new Menu("&File"));
	fileMenu.addItem(new MenuItem("&Exit"));


	EVENTS

	For controls, you should usually use "triggered" rather than "click", etc., because
	triggered handles both keyboard (focus and press as well as hotkeys) and mouse activation.
	This is the case on menus and pushbuttons.

	"click", on the other hand, currently only fires when it is literally clicked by the mouse.
*/


/*
enum LinePreference {
	AlwaysOnOwnLine, // always on its own line
	PreferOwnLine, // it will always start a new line, and if max width <= line width, it will expand all the way
	PreferToShareLine, // does not force new line, and if the next child likes to share too, they will div it up evenly. otherwise, it will expand as much as it can
}
*/

mixin template Padding(string code) {
	override int paddingLeft() { return mixin(code);}
	override int paddingRight() { return mixin(code);}
	override int paddingTop() { return mixin(code);}
	override int paddingBottom() { return mixin(code);}
}

mixin template Margin(string code) {
	override int marginLeft() { return mixin(code);}
	override int marginRight() { return mixin(code);}
	override int marginTop() { return mixin(code);}
	override int marginBottom() { return mixin(code);}
}


mixin template LayoutInfo() {
	int minWidth() { return 0; }
	int minHeight() {
		// default widgets have a vertical layout, therefore the minimum height is the sum of the contents
		int sum = 0;
		foreach(child; children) {
			sum += child.minHeight();
			sum += child.marginTop();
			sum += child.marginBottom();
		}

		return sum;
	}
	int maxWidth() { return int.max; }
	int maxHeight() { return int.max; }
	int widthStretchiness() { return 4; }
	int heightStretchiness() { return 4; }

	int marginLeft() { return 0; }
	int marginRight() { return 0; }
	int marginTop() { return 0; }
	int marginBottom() { return 0; }
	int paddingLeft() { return 0; }
	int paddingRight() { return 0; }
	int paddingTop() { return 0; }
	int paddingBottom() { return 0; }
	//LinePreference linePreference() { return LinePreference.PreferOwnLine; }

	void recomputeChildLayout() {
		.recomputeChildLayout!"height"(this);
	}
}

private
void recomputeChildLayout(string relevantMeasure)(Widget parent) {
	enum calcingV = relevantMeasure == "height";

	parent.registerMovement();

	if(parent.children.length == 0)
		return;

	enum firstThingy = relevantMeasure == "height" ? "Top" : "Left";
	enum secondThingy = relevantMeasure == "height" ? "Bottom" : "Right";

	enum otherFirstThingy = relevantMeasure == "height" ? "Left" : "Top";
	enum otherSecondThingy = relevantMeasure == "height" ? "Right" : "Bottom";

	// my own width and height should already be set by the caller of this function...
	int spaceRemaining = mixin("parent." ~ relevantMeasure) -
		mixin("parent.padding"~firstThingy~"()") -
		mixin("parent.padding"~secondThingy~"()");

	int stretchinessSum;
	int stretchyChildSum;
	int lastMargin = 0;

	// set initial size
	foreach(child; parent.children) {
		if(cast(StaticPosition) child)
			continue;
		if(child.hidden)
			continue;

		static if(calcingV) {
			child.width = parent.width -
				mixin("child.margin"~otherFirstThingy~"()") -
				mixin("child.margin"~otherSecondThingy~"()") -
				mixin("parent.padding"~otherFirstThingy~"()") -
				mixin("parent.padding"~otherSecondThingy~"()");

			if(child.width < 0)
				child.width = 0;
			if(child.width > child.maxWidth())
				child.width = child.maxWidth();
			child.height = child.minHeight();
		} else {
			child.height = parent.height -
				mixin("child.margin"~firstThingy~"()") -
				mixin("child.margin"~secondThingy~"()") -
				mixin("parent.padding"~firstThingy~"()") -
				mixin("parent.padding"~secondThingy~"()");
			if(child.height < 0)
				child.height = 0;
			if(child.height > child.maxHeight())
				child.height = child.maxHeight();
			child.width = child.minWidth();
		}

		spaceRemaining -= mixin("child." ~ relevantMeasure);

		int thisMargin = mymax(lastMargin, mixin("child.margin"~firstThingy~"()"));
		auto margin = mixin("child.margin" ~ secondThingy ~ "()");
		lastMargin = margin;
		spaceRemaining -= thisMargin + margin;
		auto s = mixin("child." ~ relevantMeasure ~ "Stretchiness()");
		stretchinessSum += s;
		if(s > 0)
			stretchyChildSum++;
	}

	// stretch to fill space
	while(spaceRemaining > 0 && stretchinessSum && stretchyChildSum) {
		//import std.stdio; writeln("str ", stretchinessSum);
		auto spacePerChild = spaceRemaining / stretchinessSum;
		bool spreadEvenly;
		bool giveToBiggest;
		if(spacePerChild <= 0) {
			spacePerChild = spaceRemaining / stretchyChildSum;
			spreadEvenly = true;
		}
		if(spacePerChild <= 0) {
			giveToBiggest = true;
		}
		int previousSpaceRemaining = spaceRemaining;
		stretchinessSum = 0;
		Widget mostStretchy;
		int mostStretchyS;
		foreach(child; parent.children) {
			if(cast(StaticPosition) child)
				continue;
			if(child.hidden)
				continue;
			static if(calcingV)
				auto maximum = child.maxHeight();
			else
				auto maximum = child.maxWidth();

			if(mixin("child." ~ relevantMeasure) >= maximum) {
				auto adj = mixin("child." ~ relevantMeasure) - maximum;
				mixin("child." ~ relevantMeasure) -= adj;
				spaceRemaining += adj;
				continue;
			}
			auto s = mixin("child." ~ relevantMeasure ~ "Stretchiness()");
			if(s <= 0)
				continue;
			auto spaceAdjustment = spacePerChild * (spreadEvenly ? 1 : s);
			mixin("child." ~ relevantMeasure) += spaceAdjustment;
			spaceRemaining -= spaceAdjustment;
			if(mixin("child." ~ relevantMeasure) > maximum) {
				auto diff = mixin("child." ~ relevantMeasure) - maximum;
				mixin("child." ~ relevantMeasure) -= diff;
				spaceRemaining += diff;
			} else if(mixin("child." ~ relevantMeasure) < maximum) {
				stretchinessSum += mixin("child." ~ relevantMeasure ~ "Stretchiness()");
				if(mostStretchy is null || s >= mostStretchyS) {
					mostStretchy = child;
					mostStretchyS = s;
				}
			}
		}

		if(giveToBiggest && mostStretchy !is null) {
			auto child = mostStretchy;
			int spaceAdjustment = spaceRemaining;

			static if(calcingV)
				auto maximum = child.maxHeight();
			else
				auto maximum = child.maxWidth();

			mixin("child." ~ relevantMeasure) += spaceAdjustment;
			spaceRemaining -= spaceAdjustment;
			if(mixin("child." ~ relevantMeasure) > maximum) {
				auto diff = mixin("child." ~ relevantMeasure) - maximum;
				mixin("child." ~ relevantMeasure) -= diff;
				spaceRemaining += diff;
			}
		}

		if(spaceRemaining == previousSpaceRemaining)
			break; // apparently nothing more we can do
	}

	// position
	lastMargin = 0;
	int currentPos = mixin("parent.padding"~firstThingy~"()");
	foreach(child; parent.children) {
		if(cast(StaticPosition) child) {
			child.recomputeChildLayout();
			continue;
		}
		if(child.hidden)
			continue;
		auto margin = mixin("child.margin" ~ secondThingy ~ "()");
		int thisMargin = mymax(lastMargin, mixin("child.margin"~firstThingy~"()"));
		currentPos += thisMargin;
		static if(calcingV) {
			child.x = parent.paddingLeft() + child.marginLeft();
			child.y = currentPos;
		} else {
			child.x = currentPos;
			child.y = parent.paddingTop() + child.marginTop();

		}
		currentPos += mixin("child." ~ relevantMeasure);
		currentPos += margin;
		lastMargin = margin;

		child.recomputeChildLayout();
	}
}

int mymax(int a, int b) { return a > b ? a : b; }

// OK so we need to make getting at the native window stuff possible in simpledisplay.d
// and here, it must be integrable with the layout, the event system, and not be painted over.
version(win32_widgets) {
	extern(Windows)
	private
	int HookedWndProc(HWND hWnd, UINT iMessage, WPARAM wParam, LPARAM lParam) nothrow {
		//import std.stdio; try { writeln(iMessage); } catch(Exception e) {};
		if(auto te = hWnd in Widget.nativeMapping) {
			try {

				te.hookedWndProc(iMessage, wParam, lParam);

				if(iMessage == WM_SETFOCUS) {
					auto lol = *te;
					while(lol !is null && lol.implicitlyCreated)
						lol = lol.parent;
					lol.focus();
					//(*te).parentWindow.focusedWidget = lol;
				}



				if(iMessage == WM_CTLCOLORBTN || iMessage == WM_CTLCOLORSTATIC) {
					SetBkMode(cast(HDC) wParam, TRANSPARENT);
					return cast(typeof(return)) GetSysColorBrush(COLOR_3DFACE); // this is the window background color...
						//GetStockObject(NULL_BRUSH);
				}


				auto pos = getChildPositionRelativeToParentOrigin(*te);
				lastDefaultPrevented = false;
				// try {import std.stdio; writeln(typeid(*te)); } catch(Exception e) {}
				if(SimpleWindow.triggerEvents(hWnd, iMessage, wParam, lParam, pos[0], pos[1], (*te).parentWindow.win) || !lastDefaultPrevented)
					return cast(int) CallWindowProcW((*te).originalWindowProcedure, hWnd, iMessage, wParam, lParam);
				else {
					// it was something we recognized, should only call the window procedure if the default was not prevented
				}
			} catch(Exception e) {
				assert(0, e.toString());
			}
			return 0;
		}
		assert(0, "shouldn't be receiving messages for this window....");
		//import std.conv;
		//assert(0, to!string(hWnd) ~ " :: " ~ to!string(TextEdit.nativeMapping)); // not supposed to happen
	}

	// className MUST be a string literal
	void createWin32Window(Widget p, const(wchar)[] className, string windowText, DWORD style, DWORD extStyle = 0) {
		assert(p.parentWindow !is null);
		assert(p.parentWindow.win.impl.hwnd !is null);

		HWND phwnd;
		if(p.parent !is null && p.parent.hwnd !is null)
			phwnd = p.parent.hwnd;
		else
			phwnd = p.parentWindow.win.impl.hwnd;

		assert(phwnd !is null);

		WCharzBuffer wt = WCharzBuffer(windowText);

		style |= WS_VISIBLE | WS_CHILD;
		p.hwnd = CreateWindowExW(extStyle, className.ptr, wt.ptr, style,
				CW_USEDEFAULT, CW_USEDEFAULT, 100, 100,
				phwnd, null, cast(HINSTANCE) GetModuleHandle(null), null);

		assert(p.hwnd !is null);


		static HFONT font;
		if(font is null) {
			NONCLIENTMETRICS params;
			params.cbSize = params.sizeof;
			if(SystemParametersInfo(SPI_GETNONCLIENTMETRICS, params.sizeof, &params, 0)) {
				font = CreateFontIndirect(&params.lfMessageFont);
			}
		}

		if(font)
			SendMessage(p.hwnd, WM_SETFONT, cast(uint) font, true);

		p.simpleWindowWrappingHwnd = new SimpleWindow(p.hwnd);
		p.simpleWindowWrappingHwnd.beingOpenKeepsAppOpen = false;
		Widget.nativeMapping[p.hwnd] = p;

		p.originalWindowProcedure = cast(WNDPROC) SetWindowLong(p.hwnd, GWL_WNDPROC, cast(LONG) &HookedWndProc);

		EnumChildWindows(p.hwnd, &childHandler, cast(LPARAM) cast(void*) p);

		p.registerMovement();
	}
}

version(win32_widgets)
private
extern(Windows) BOOL childHandler(HWND hwnd, LPARAM lparam) {
	if(hwnd is null || hwnd in Widget.nativeMapping)
		return true;
	auto parent = cast(Widget) cast(void*) lparam;
	Widget p = new Widget();
	p.parent = parent;
	p.parentWindow = parent.parentWindow;
	p.hwnd = hwnd;
	p.implicitlyCreated = true;
	Widget.nativeMapping[p.hwnd] = p;
	p.originalWindowProcedure = cast(WNDPROC) SetWindowLong(p.hwnd, GWL_WNDPROC, cast(LONG) &HookedWndProc);
	return true;
}

/++

+/
struct WidgetPainter {
	///
	ScreenPainter screenPainter;
	/// Forward to the screen painter for other methods
	alias screenPainter this;

	/++
		This is the list of rectangles that actually need to be redrawn.
	+/
	Rectangle[] invalidatedRectangles;
}

/**
	The way this module works is it builds on top of a SimpleWindow
	from simpledisplay to provide simple controls and such.

	Non-native controls suck, but nevertheless, I'm going to do it that
	way to avoid dependencies on stuff like gtk on X... and since I'll
	be writing the widgets there, I might as well just use them on Windows
	too if you like, using `-version=custom_widgets`.

	So, by extension, this sucks. But gtkd is just too big for me.


	The goal is to look kinda like Windows 95, perhaps with customizability.
	Nothing too fancy, just the basics that work.
*/
class Widget {
	mixin LayoutInfo!();

	deprecated("Change ScreenPainter to WidgetPainter")
	final void paint(ScreenPainter) { assert(0, "Change ScreenPainter to WidgetPainter and recompile your code"); }

	///
	@scriptable
	void removeWidget() {
		auto p = this.parent;
		if(p) {
			int item;
			for(item = 0; item < p.children.length; item++)
				if(p.children[item] is this)
					break;
			for(; item < p.children.length - 1; item++)
				p.children[item] = p.children[item + 1];
			p.children = p.children[0 .. $-1];
		}
	}

	@scriptable
	Widget getChildByName(string name) {
		return getByName(name);
	}
	///
	final WidgetClass getByName(WidgetClass = Widget)(string name) {
		if(this.name == name)
			if(auto c = cast(WidgetClass) this)
				return c;
		foreach(child; children) {
			auto w = child.getByName(name);
			if(auto c = cast(WidgetClass) w)
				return c;
		}
		return null;
	}

	@scriptable
	string name; ///

	private EventHandler[][string] bubblingEventHandlers;
	private EventHandler[][string] capturingEventHandlers;

	/++
		Default event handlers. These are called on the appropriate
		event unless [Event.preventDefault] is called on the event at
		some point through the bubbling process.


		If you are implementing your own widget and want to add custom
		events, you should follow the same pattern here: create a virtual
		function named `defaultEventHandler_eventname` with the implementation,
		then, override [setupDefaultEventHandlers] and add a wrapped caller to
		`defaultEventHandlers["eventname"]`. It should be wrapped like so:
		`defaultEventHandlers["eventname"] = (Widget t, Event event) { t.defaultEventHandler_name(event); };`.
		This ensures virtual dispatch based on the correct subclass.

		Also, don't forget to call `super.setupDefaultEventHandlers();` too in your
		overridden version.

		You only need to do that on parent classes adding NEW event types. If you
		just want to change the default behavior of an existing event type in a subclass,
		you override the function (and optionally call `super.method_name`) like normal.

	+/
	protected EventHandler[string] defaultEventHandlers;

	/// ditto
	void setupDefaultEventHandlers() {
		defaultEventHandlers["click"] = (Widget t, Event event) { t.defaultEventHandler_click(event); };
		defaultEventHandlers["keydown"] = (Widget t, Event event) { t.defaultEventHandler_keydown(event); };
		defaultEventHandlers["keyup"] = (Widget t, Event event) { t.defaultEventHandler_keyup(event); };
		defaultEventHandlers["mouseover"] = (Widget t, Event event) { t.defaultEventHandler_mouseover(event); };
		defaultEventHandlers["mouseout"] = (Widget t, Event event) { t.defaultEventHandler_mouseout(event); };
		defaultEventHandlers["mousedown"] = (Widget t, Event event) { t.defaultEventHandler_mousedown(event); };
		defaultEventHandlers["mouseup"] = (Widget t, Event event) { t.defaultEventHandler_mouseup(event); };
		defaultEventHandlers["mouseenter"] = (Widget t, Event event) { t.defaultEventHandler_mouseenter(event); };
		defaultEventHandlers["mouseleave"] = (Widget t, Event event) { t.defaultEventHandler_mouseleave(event); };
		defaultEventHandlers["mousemove"] = (Widget t, Event event) { t.defaultEventHandler_mousemove(event); };
		defaultEventHandlers["char"] = (Widget t, Event event) { t.defaultEventHandler_char(event); };
		defaultEventHandlers["triggered"] = (Widget t, Event event) { t.defaultEventHandler_triggered(event); };
		defaultEventHandlers["change"] = (Widget t, Event event) { t.defaultEventHandler_change(event); };
		defaultEventHandlers["focus"] = (Widget t, Event event) { t.defaultEventHandler_focus(event); };
		defaultEventHandlers["blur"] = (Widget t, Event event) { t.defaultEventHandler_blur(event); };
	}

	/// ditto
	void defaultEventHandler_click(Event event) {}
	/// ditto
	void defaultEventHandler_keydown(Event event) {}
	/// ditto
	void defaultEventHandler_keyup(Event event) {}
	/// ditto
	void defaultEventHandler_mousedown(Event event) {}
	/// ditto
	void defaultEventHandler_mouseover(Event event) {}
	/// ditto
	void defaultEventHandler_mouseout(Event event) {}
	/// ditto
	void defaultEventHandler_mouseup(Event event) {}
	/// ditto
	void defaultEventHandler_mousemove(Event event) {}
	/// ditto
	void defaultEventHandler_mouseenter(Event event) {}
	/// ditto
	void defaultEventHandler_mouseleave(Event event) {}
	/// ditto
	void defaultEventHandler_char(Event event) {}
	/// ditto
	void defaultEventHandler_triggered(Event event) {}
	/// ditto
	void defaultEventHandler_change(Event event) {}
	/// ditto
	void defaultEventHandler_focus(Event event) {}
	/// ditto
	void defaultEventHandler_blur(Event event) {}

	/++
		Events use a Javascript-esque scheme.

		[addEventListener] returns an opaque handle that you can later pass to [removeEventListener].
	+/
	EventListener addDirectEventListener(string event, void delegate() handler, bool useCapture = false) {
		return addEventListener(event, (Widget, Event e) {
			if(e.srcElement is this)
				handler();
		}, useCapture);
	}

	///
	EventListener addDirectEventListener(string event, void delegate(Event) handler, bool useCapture = false) {
		return addEventListener(event, (Widget, Event e) {
			if(e.srcElement is this)
				handler(e);
		}, useCapture);
	}


	///
	@scriptable
	EventListener addEventListener(string event, void delegate() handler, bool useCapture = false) {
		return addEventListener(event, (Widget, Event) { handler(); }, useCapture);
	}

	///
	EventListener addEventListener(string event, void delegate(Event) handler, bool useCapture = false) {
		return addEventListener(event, (Widget, Event e) { handler(e); }, useCapture);
	}

	///
	EventListener addEventListener(string event, EventHandler handler, bool useCapture = false) {
		if(event.length > 2 && event[0..2] == "on")
			event = event[2 .. $];

		if(useCapture)
			capturingEventHandlers[event] ~= handler;
		else
			bubblingEventHandlers[event] ~= handler;

		return EventListener(this, event, handler, useCapture);
	}

	///
	void removeEventListener(string event, EventHandler handler, bool useCapture = false) {
		if(event.length > 2 && event[0..2] == "on")
			event = event[2 .. $];

		if(useCapture) {
			if(event in capturingEventHandlers)
			foreach(ref evt; capturingEventHandlers[event])
				if(evt is handler) evt = null;
		} else {
			if(event in bubblingEventHandlers)
			foreach(ref evt; bubblingEventHandlers[event])
				if(evt is handler) evt = null;
		}
	}

	///
	void removeEventListener(EventListener listener) {
		removeEventListener(listener.event, listener.handler, listener.useCapture);
	}

	MouseCursor cursor() {
		return GenericCursor.Default;
	}

	static if(UsingSimpledisplayX11) {
		void discardXConnectionState() {
			foreach(child; children)
				child.discardXConnectionState();
		}

		void recreateXConnectionState() {
			foreach(child; children)
				child.recreateXConnectionState();
			redraw();
		}
	}

	///
	Point globalCoordinates() {
		int x = this.x;
		int y = this.y;
		auto p = this.parent;
		while(p) {
			x += p.x;
			y += p.y;
			p = p.parent;
		}

		static if(UsingSimpledisplayX11) {
			auto dpy = XDisplayConnection.get;
			arsd.simpledisplay.Window dummyw;
			XTranslateCoordinates(dpy, this.parentWindow.win.impl.window, RootWindow(dpy, DefaultScreen(dpy)), x, y, &x, &y, &dummyw);
		} else {
			POINT pt;
			pt.x = x;
			pt.y = y;
			MapWindowPoints(this.parentWindow.win.impl.hwnd, null, &pt, 1);
			x = pt.x;
			y = pt.y;
		}

		return Point(x, y);
	}

	version(win32_widgets)
	void handleWmCommand(ushort cmd, ushort id) {}

	version(win32_widgets)
	int handleWmNotify(NMHDR* hdr, int code) { return 0; }

	@scriptable
	string statusTip;
	// string toolTip;
	// string helpText;

	bool tabStop = true;
	int tabOrder;

	version(win32_widgets) {
		static Widget[HWND] nativeMapping;
		HWND hwnd;
		WNDPROC originalWindowProcedure;

		SimpleWindow simpleWindowWrappingHwnd;

		int hookedWndProc(UINT iMessage, WPARAM wParam, LPARAM lParam) {
			return 0;
		}
	}
	bool implicitlyCreated;

	int x; // relative to the parent's origin
	int y; // relative to the parent's origin
	int width;
	int height;
	Widget[] children;
	Widget parent;

	protected
	void registerMovement() {
		version(win32_widgets) {
			if(hwnd) {
				auto pos = getChildPositionRelativeToParentHwnd(this);
				MoveWindow(hwnd, pos[0], pos[1], width, height, true);
			}
		}
	}

	Window parentWindow;

	///
	this(Widget parent = null) {
		if(parent !is null)
			parent.addChild(this);
		setupDefaultEventHandlers();
	}

	///
	@scriptable
	bool isFocused() {
		return parentWindow && parentWindow.focusedWidget is this;
	}

	private bool showing_ = true;
	bool showing() { return showing_; }
	bool hidden() { return !showing_; }
	void showing(bool s, bool recalculate = true) {
		auto so = showing_;
		showing_ = s;
		if(s != so) {

			version(win32_widgets)
			if(hwnd)
				ShowWindow(hwnd, s ? SW_SHOW : SW_HIDE);

			if(parent && recalculate) {
				parent.recomputeChildLayout();
				parent.redraw();
			}

			foreach(child; children)
				child.showing(s, false);
		}
	}
	///
	@scriptable
	void show() {
		showing = true;
	}
	///
	@scriptable
	void hide() {
		showing = false;
	}

	///
	@scriptable
	void focus() {
		assert(parentWindow !is null);
		if(isFocused())
			return;

		if(parentWindow.focusedWidget) {
			// FIXME: more details here? like from and to
			auto evt = new Event("blur", parentWindow.focusedWidget);
			parentWindow.focusedWidget = null;
			evt.sendDirectly();
		}


		version(win32_widgets) {
			if(this.hwnd !is null)
				SetFocus(this.hwnd);
		}

		parentWindow.focusedWidget = this;
		auto evt = new Event("focus", this);
		evt.dispatch();
	}


	void attachedToWindow(Window w) {}
	void addedTo(Widget w) {}

	private void newWindow(Window parent) {
		parentWindow = parent;
		foreach(child; children)
			child.newWindow(parent);
	}

	protected void addChild(Widget w, int position = int.max) {
		w.parent = this;
		if(position == int.max || position == children.length)
			children ~= w;
		else {
			assert(position < children.length);
			children.length = children.length + 1;
			for(int i = cast(int) children.length - 1; i > position; i--)
				children[i] = children[i - 1];
			children[position] = w;
		}

		w.newWindow(this.parentWindow);

		w.addedTo(this);

		if(this.hidden)
			w.showing = false;

		if(parentWindow !is null) {
			w.attachedToWindow(parentWindow);
			parentWindow.recomputeChildLayout();
			parentWindow.redraw();
		}
	}

	Widget getChildAtPosition(int x, int y) {
		// it goes backward so the last one to show gets picked first
		// might use z-index later
		foreach_reverse(child; children) {
			if(child.hidden)
				continue;
			if(child.x <= x && child.y <= y
				&& ((x - child.x) < child.width)
				&& ((y - child.y) < child.height))
			{
				return child;
			}
		}

		return null;
	}

	///
	void paint(WidgetPainter painter) {}

	/// I don't actually like the name of this
	/// this draws a background on it
	void erase(WidgetPainter painter) {
		version(win32_widgets)
			if(hwnd) return; // Windows will do it. I think.

		auto c = backgroundColor;
		painter.fillColor = c;
		painter.outlineColor = c;

		version(win32_widgets) {
			HANDLE b, p;
			if(c.a == 0) {
				b = SelectObject(painter.impl.hdc, GetSysColorBrush(COLOR_3DFACE));
				p = SelectObject(painter.impl.hdc, GetStockObject(NULL_PEN));
			}
		}
		painter.drawRectangle(Point(0, 0), width, height);
		version(win32_widgets) {
			if(c.a == 0) {
				SelectObject(painter.impl.hdc, p);
				SelectObject(painter.impl.hdc, b);
			}
		}
	}

	///
	Color backgroundColor() {
		// the default is a "transparent" background, which means
		// it goes as far up as it can to get the color
		if (backgroundColor_ != Color.transparent)
			return backgroundColor_;
		if (parent)
			return parent.backgroundColor();
		return backgroundColor_;
	}

	private Color backgroundColor_ = Color.transparent;
	
	///
	void backgroundColor(Color c){
		this.backgroundColor_ = c;
	}

	///
	WidgetPainter draw() {
		int x = this.x, y = this.y;
		auto parent = this.parent;
		while(parent) {
			x += parent.x;
			y += parent.y;
			parent = parent.parent;
		}

		auto painter = parentWindow.win.draw();
		painter.originX = x;
		painter.originY = y;
		painter.setClipRectangle(Point(0, 0), width, height);
		return WidgetPainter(painter);
	}

	protected void privatePaint(WidgetPainter painter, int lox, int loy, bool force = false) {
		if(hidden)
			return;

		painter.originX = lox + x;
		painter.originY = loy + y;

		bool actuallyPainted = false;

		if(redrawRequested || force) {
			painter.setClipRectangle(Point(0, 0), width, height);

			erase(painter);
			paint(painter);

			redrawRequested = false;
			actuallyPainted = true;
		}

		foreach(child; children) {
			version(win32_widgets)
				if(child.useNativeDrawing()) continue;
			child.privatePaint(painter, painter.originX, painter.originY, actuallyPainted);
		}

		version(win32_widgets)
		foreach(child; children) {
<<<<<<< HEAD
			if(child.hwnd){
				painter = WidgetPainter(child.simpleWindowWrappingHwnd.draw);
=======
			if(child.useNativeDrawing) {
				painter = child.simpleWindowWrappingHwnd.draw;
>>>>>>> 82558ba1
				child.privatePaint(painter, painter.originX, painter.originY, actuallyPainted);
			}
		}
	}

	bool useNativeDrawing() nothrow {
		version(win32_widgets)
			return hwnd !is null;
		else
			return false;
	}

	static class RedrawEvent {}
	__gshared re = new RedrawEvent();

	private bool redrawRequested;
	///
	final void redraw(string file = __FILE__, size_t line = __LINE__) {
		redrawRequested = true;

		if(this.parentWindow) {
			auto sw = this.parentWindow.win;
			assert(sw !is null);
			if(!sw.eventQueued!RedrawEvent) {
				sw.postEvent(re);
				//import std.stdio; writeln("redraw requested from ", file,":",line," ", this.parentWindow.win.impl.window);
			}
		}
	}

	void actualRedraw() {
		if(!showing) return;

		assert(parentWindow !is null);

		auto w = drawableWindow;
		if(w is null)
			w = parentWindow.win;

		if(w.closed())
			return;

		auto ugh = this.parent;
		int lox, loy;
		while(ugh) {
			lox += ugh.x;
			loy += ugh.y;
			ugh = ugh.parent;
		}
		auto painter = w.draw();
		privatePaint(WidgetPainter(painter), lox, loy);
	}

	SimpleWindow drawableWindow;
}

/++
	Nests an opengl capable window inside this window as a widget.

	You may also just want to create an additional [SimpleWindow] with
	[OpenGlOptions.yes] yourself.

	An OpenGL widget cannot have child widgets. It will throw if you try.
+/
static if(OpenGlEnabled)
class OpenGlWidget : Widget {
	SimpleWindow win;

	///
	this(Widget parent) {
		this.parentWindow = parent.parentWindow;
		win = new SimpleWindow(640, 480, null, OpenGlOptions.yes, Resizability.automaticallyScaleIfPossible, WindowTypes.nestedChild, WindowFlags.normal, this.parentWindow.win);
		super(parent);

		version(win32_widgets) {
			Widget.nativeMapping[win.hwnd] = this;
			this.originalWindowProcedure = cast(WNDPROC) SetWindowLong(win.hwnd, GWL_WNDPROC, cast(LONG) &HookedWndProc);
		} else {
			win.setEventHandlers(
				(MouseEvent e) {
					Widget p = this;
					while(p ! is parentWindow) {
						e.x += p.x;
						e.y += p.y;
						p = p.parent;
					}
					parentWindow.dispatchMouseEvent(e);
				},
				(KeyEvent e) {
					//import std.stdio;
					//writefln("%x   %s", cast(uint) e.key, e.key);
					parentWindow.dispatchKeyEvent(e);
				},
				(dchar e) {
					parentWindow.dispatchCharEvent(e);
				},
			);
		}
	}

	override void paint(WidgetPainter painter) {
		win.redrawOpenGlSceneNow();
	}

	void redrawOpenGlScene(void delegate() dg) {
		win.redrawOpenGlScene = dg;
	}

	override void showing(bool s, bool recalc) {
		auto cur = hidden;
		win.hidden = !s;
		if(cur != s && s)
			redraw();
	}

	/// OpenGL widgets cannot have child widgets. Do not call this.
	/* @disable */ final override void addChild(Widget, int) {
		throw new Error("cannot add children to OpenGL widgets");
	}

	/// When an opengl widget is laid out, it will adjust the glViewport for you automatically.
	/// Keep in mind that events like mouse coordinates are still relative to your size.
	override void registerMovement() {
		//import std.stdio; writefln("%d %d %d %d", x,y,width,height);
		version(win32_widgets)
			auto pos = getChildPositionRelativeToParentHwnd(this);
		else
			auto pos = getChildPositionRelativeToParentOrigin(this);
		win.moveResize(pos[0], pos[1], width, height);
	}

	//void delegate() drawFrame;
}

/++

+/
version(custom_widgets)
class ListWidget : ScrollableWidget {

	static struct Option {
		string label;
		bool selected;
	}

	void setSelection(int y) {
		if(!multiSelect)
			foreach(ref opt; options)
				opt.selected = false;
		if(y >= 0 && y < options.length)
			options[y].selected = !options[y].selected;

		auto evt = new Event(EventType.change, this);
		evt.dispatch();

		redraw();

	}

	override void defaultEventHandler_click(Event event) {
		this.focus();
		auto y = (event.clientY - 4) / Window.lineHeight;
		if(y >= 0 && y < options.length) {
			setSelection(y);
		}
		super.defaultEventHandler_click(event);
	}

	this(Widget parent = null) {
		tabStop = false;
		super(parent);
	}

	override void paintFrameAndBackground(WidgetPainter painter) {
		draw3dFrame(this, painter, FrameStyle.sunk, Color.white);
	}

	override void paint(WidgetPainter painter) {
		auto pos = Point(4, 4);
		foreach(idx, option; options) {
			painter.fillColor = Color.white;
			painter.outlineColor = Color.white;
			painter.drawRectangle(pos, width - 8, Window.lineHeight);
			painter.outlineColor = Color.black;
			painter.drawText(pos, option.label);
			if(option.selected) {
				painter.rasterOp = RasterOp.xor;
				painter.outlineColor = Color.white;
				painter.fillColor = activeListXorColor;
				painter.drawRectangle(pos, width - 8, Window.lineHeight);
				painter.rasterOp = RasterOp.normal;
			}
			pos.y += Window.lineHeight;
		}
	}


	void addOption(string text) {
		options ~= Option(text);
		setContentSize(width, cast(int) (options.length * Window.lineHeight));
		redraw();
	}

	void clear() {
		options = null;
		redraw();
	}

	Option[] options;
	bool multiSelect;

	override int heightStretchiness() { return 6; }
}



/// For [ScrollableWidget], determines when to show the scroll bar to the user.
enum ScrollBarShowPolicy {
	automatic, /// automatically show the scroll bar if it is necessary
	never, /// never show the scroll bar (scrolling must be done programmatically)
	always /// always show the scroll bar, even if it is disabled
}

/++
FIXME ScrollBarShowPolicy
+/
class ScrollableWidget : Widget {
	// FIXME: make line size configurable
	// FIXME: add keyboard controls
	version(win32_widgets) {
		override int hookedWndProc(UINT msg, WPARAM wParam, LPARAM lParam) {
			if(msg == WM_VSCROLL || msg == WM_HSCROLL) {
				auto pos = HIWORD(wParam);
				auto m = LOWORD(wParam);

				// FIXME: I can reintroduce the
				// scroll bars now by using this
				// in the top-level window handler
				// to forward comamnds
				auto scrollbarHwnd = lParam;
				switch(m) {
					case SB_BOTTOM:
						if(msg == WM_HSCROLL)
							horizontalScrollTo(contentWidth_);
						else
							verticalScrollTo(contentHeight_);
					break;
					case SB_TOP:
						if(msg == WM_HSCROLL)
							horizontalScrollTo(0);
						else
							verticalScrollTo(0);
					break;
					case SB_ENDSCROLL:
						// idk
					break;
					case SB_LINEDOWN:
						if(msg == WM_HSCROLL)
							horizontalScroll(16);
						else
							verticalScroll(16);
					break;
					case SB_LINEUP:
						if(msg == WM_HSCROLL)
							horizontalScroll(-16);
						else
							verticalScroll(-16);
					break;
					case SB_PAGEDOWN:
						if(msg == WM_HSCROLL)
							horizontalScroll(100);
						else
							verticalScroll(100);
					break;
					case SB_PAGEUP:
						if(msg == WM_HSCROLL)
							horizontalScroll(-100);
						else
							verticalScroll(-100);
					break;
					case SB_THUMBPOSITION:
					case SB_THUMBTRACK:
						if(msg == WM_HSCROLL)
							horizontalScrollTo(pos);
						else
							verticalScrollTo(pos);

						if(m == SB_THUMBTRACK) {
							// the event loop doesn't seem to carry on with a requested redraw..
							// so we request it to get our dirty bit set...
							redraw();
							// then we need to immediately actually redraw it too for instant feedback to user
							actualRedraw();
						}
					break;
					default:
				}
			}
			return 0;
		}
	}
	///
	this(Widget parent) {
		this.parentWindow = parent.parentWindow;

		version(win32_widgets) {
			static bool classRegistered = false;
			if(!classRegistered) {
				HINSTANCE hInstance = cast(HINSTANCE) GetModuleHandle(null);
				WNDCLASSEX wc;
				wc.cbSize = wc.sizeof;
				wc.hInstance = hInstance;
				wc.lpfnWndProc = &DefWindowProc;
				wc.lpszClassName = "arsd_minigui_ScrollableWidget"w.ptr;
				if(!RegisterClassExW(&wc))
					throw new Exception("RegisterClass ");// ~ to!string(GetLastError()));
				classRegistered = true;
			}

			createWin32Window(this, "arsd_minigui_ScrollableWidget"w, "", 
				0|WS_CHILD|WS_VISIBLE|WS_HSCROLL|WS_VSCROLL, 0);
			super(parent);
		} else version(custom_widgets) {
			outerContainer = new ScrollableContainerWidget(this, parent);
			super(outerContainer);
		} else static assert(0);
	}

	version(custom_widgets)
		ScrollableContainerWidget outerContainer;

	override void defaultEventHandler_click(Event event) {
		if(event.button == MouseButton.wheelUp)
			verticalScroll(-16);
		if(event.button == MouseButton.wheelDown)
			verticalScroll(16);
		super.defaultEventHandler_click(event);
	}

	override void defaultEventHandler_keydown(Event event) {
		switch(event.key) {
			case Key.Left:
				horizontalScroll(-16);
			break;
			case Key.Right:
				horizontalScroll(16);
			break;
			case Key.Up:
				verticalScroll(-16);
			break;
			case Key.Down:
				verticalScroll(16);
			break;
			case Key.Home:
				verticalScrollTo(0);
			break;
			case Key.End:
				verticalScrollTo(contentHeight);
			break;
			case Key.PageUp:
				verticalScroll(-160);
			break;
			case Key.PageDown:
				verticalScroll(160);
			break;
			default:
		}
		super.defaultEventHandler_keydown(event);
	}


	version(win32_widgets)
	override void recomputeChildLayout() {
		super.recomputeChildLayout();
		SCROLLINFO info;
		info.cbSize = info.sizeof;
		info.nPage = viewportHeight;
		info.fMask = SIF_PAGE | SIF_RANGE;
		info.nMin = 0;
		info.nMax = contentHeight_;
		SetScrollInfo(hwnd, SB_VERT, &info, true);

		info.cbSize = info.sizeof;
		info.nPage = viewportWidth;
		info.fMask = SIF_PAGE | SIF_RANGE;
		info.nMin = 0;
		info.nMax = contentWidth_;
		SetScrollInfo(hwnd, SB_HORZ, &info, true);
	}



	/*
		Scrolling
		------------

		You are assigned a width and a height by the layout engine, which
		is your viewport box. However, you may draw more than that by setting
		a contentWidth and contentHeight.

		If these can be contained by the viewport, no scrollbar is displayed.
		If they cannot fit though, it will automatically show scroll as necessary.

		If contentWidth == 0, no horizontal scrolling is performed. If contentHeight
		is zero, no vertical scrolling is performed.

		If scrolling is necessary, the lib will automatically work with the bars.
		When you redraw, the origin and clipping info in the painter is set so if
		you just draw everything, it will work, but you can be more efficient by checking
		the viewportWidth, viewportHeight, and scrollOrigin members.
	*/

	///
	final @property int viewportWidth() {
		return width - (showingVerticalScroll ? 16 : 0);
	}
	///
	final @property int viewportHeight() {
		return height - (showingHorizontalScroll ? 16 : 0);
	}

	// FIXME property
	Point scrollOrigin_;

	///
	final const(Point) scrollOrigin() {
		return scrollOrigin_;
	}

	// the user sets these two
	private int contentWidth_ = 0;
	private int contentHeight_ = 0;

	///
	int contentWidth() { return contentWidth_; }
	///
	int contentHeight() { return contentHeight_; }

	///
	void setContentSize(int width, int height) {
		contentWidth_ = width;
		contentHeight_ = height;

		version(custom_widgets) {
			if(showingVerticalScroll || showingHorizontalScroll) {
				outerContainer.recomputeChildLayout();
			}

			if(showingVerticalScroll())
				outerContainer.verticalScrollBar.redraw();
			if(showingHorizontalScroll())
				outerContainer.horizontalScrollBar.redraw();
		} else version(win32_widgets) {
			recomputeChildLayout();
		} else static assert(0);

	}

	///
	void verticalScroll(int delta) {
		verticalScrollTo(scrollOrigin.y + delta);
	}
	///
	void verticalScrollTo(int pos) {
		scrollOrigin_.y = pos;
		if(pos == int.max || (scrollOrigin_.y + viewportHeight > contentHeight))
			scrollOrigin_.y = contentHeight - viewportHeight;

		if(scrollOrigin_.y < 0)
			scrollOrigin_.y = 0;

		version(win32_widgets) {
			SCROLLINFO info;
			info.cbSize = info.sizeof;
			info.fMask = SIF_POS;
			info.nPos = scrollOrigin_.y;
			SetScrollInfo(hwnd, SB_VERT, &info, true);
		} else version(custom_widgets) {
			outerContainer.verticalScrollBar.setPosition(scrollOrigin_.y);
		} else static assert(0);

		redraw();
	}

	///
	void horizontalScroll(int delta) {
		horizontalScrollTo(scrollOrigin.x + delta);
	}
	///
	void horizontalScrollTo(int pos) {
		scrollOrigin_.x = pos;
		if(pos == int.max || (scrollOrigin_.x + viewportWidth > contentWidth))
			scrollOrigin_.x = contentWidth - viewportWidth;

		if(scrollOrigin_.x < 0)
			scrollOrigin_.x = 0;

		version(win32_widgets) {
			SCROLLINFO info;
			info.cbSize = info.sizeof;
			info.fMask = SIF_POS;
			info.nPos = scrollOrigin_.x;
			SetScrollInfo(hwnd, SB_HORZ, &info, true);
		} else version(custom_widgets) {
			outerContainer.horizontalScrollBar.setPosition(scrollOrigin_.x);
		} else static assert(0);

		redraw();
	}
	///
	void scrollTo(Point p) {
		verticalScrollTo(p.y);
		horizontalScrollTo(p.x);
	}

	///
	void ensureVisibleInScroll(Point p) {
		auto rect = viewportRectangle();
		if(rect.contains(p))
			return;
		if(p.x < rect.left)
			horizontalScroll(p.x - rect.left);
		else if(p.x > rect.right)
			horizontalScroll(p.x - rect.right);

		if(p.y < rect.top)
			verticalScroll(p.y - rect.top);
		else if(p.y > rect.bottom)
			verticalScroll(p.y - rect.bottom);
	}

	///
	void ensureVisibleInScroll(Rectangle rect) {
		ensureVisibleInScroll(rect.upperLeft);
		ensureVisibleInScroll(rect.lowerRight);
	}

	///
	Rectangle viewportRectangle() {
		return Rectangle(scrollOrigin, Size(viewportWidth, viewportHeight));
	}

	///
	bool showingHorizontalScroll() {
		return contentWidth > width;
	}
	///
	bool showingVerticalScroll() {
		return contentHeight > height;
	}

	/// This is called before the ordinary paint delegate,
	/// giving you a chance to draw the window frame, etc,
	/// before the scroll clip takes effect
	void paintFrameAndBackground(WidgetPainter painter) {
		version(win32_widgets) {
			auto b = SelectObject(painter.impl.hdc, GetSysColorBrush(COLOR_3DFACE));
			auto p = SelectObject(painter.impl.hdc, GetStockObject(NULL_PEN));
			// since the pen is null, to fill the whole space, we need the +1 on both.
			gdi.Rectangle(painter.impl.hdc, 0, 0, this.width + 1, this.height + 1);
			SelectObject(painter.impl.hdc, p);
			SelectObject(painter.impl.hdc, b);
		}

	}

	// make space for the scroll bar, and that's it.
	final override int paddingRight() { return 16; }
	final override int paddingBottom() { return 16; }

	/*
		END SCROLLING
	*/

	override WidgetPainter draw() {
		int x = this.x, y = this.y;
		auto parent = this.parent;
		while(parent) {
			x += parent.x;
			y += parent.y;
			parent = parent.parent;
		}

		//version(win32_widgets) {
			//auto painter = simpleWindowWrappingHwnd ? simpleWindowWrappingHwnd.draw() : parentWindow.win.draw();
		//} else {
			auto painter = parentWindow.win.draw();
		//}
		painter.originX = x;
		painter.originY = y;

		painter.originX = painter.originX - scrollOrigin.x;
		painter.originY = painter.originY - scrollOrigin.y;
		painter.setClipRectangle(scrollOrigin, viewportWidth(), viewportHeight());

		return WidgetPainter(painter);
	}

	override protected void privatePaint(WidgetPainter painter, int lox, int loy, bool force = false) {
		if(hidden)
			return;

		//version(win32_widgets)
			//painter = simpleWindowWrappingHwnd ? simpleWindowWrappingHwnd.draw() : parentWindow.win.draw();

		painter.originX = lox + x;
		painter.originY = loy + y;

		bool actuallyPainted = false;

		if(force || redrawRequested) {
			painter.setClipRectangle(Point(0, 0), width, height);
			paintFrameAndBackground(painter);
		}

		painter.originX = painter.originX - scrollOrigin.x;
		painter.originY = painter.originY - scrollOrigin.y;
		if(force || redrawRequested) {
			painter.setClipRectangle(scrollOrigin + Point(2, 2) /* border */, width - 4, height - 4);

			//erase(painter); // we paintFrameAndBackground above so no need
			paint(painter);

			actuallyPainted = true;
			redrawRequested = false;
		}
		foreach(child; children) {
			if(cast(FixedPosition) child)
				child.privatePaint(painter, painter.originX + scrollOrigin.x, painter.originY + scrollOrigin.y, actuallyPainted);
			else
				child.privatePaint(painter, painter.originX, painter.originY, actuallyPainted);
		}
	}
}

version(custom_widgets)
private class ScrollableContainerWidget : Widget {

	ScrollableWidget sw;

	VerticalScrollbar verticalScrollBar;
	HorizontalScrollbar horizontalScrollBar;

	this(ScrollableWidget sw, Widget parent) {
		this.sw = sw;

		this.tabStop = false;

		horizontalScrollBar = new HorizontalScrollbar(this);
		verticalScrollBar = new VerticalScrollbar(this);

		horizontalScrollBar.showing_ = false;
		verticalScrollBar.showing_ = false;

		horizontalScrollBar.addEventListener(EventType.change, () {
			sw.horizontalScrollTo(horizontalScrollBar.position);
		});
		verticalScrollBar.addEventListener(EventType.change, () {
			sw.verticalScrollTo(verticalScrollBar.position);
		});


		super(parent);
	}

	// this is supposed to be basically invisible...
	override int minWidth() { return sw.minWidth; }
	override int minHeight() { return sw.minHeight; }
	override int maxWidth() { return sw.maxWidth; }
	override int maxHeight() { return sw.maxHeight; }
	override int widthStretchiness() { return sw.widthStretchiness; }
	override int heightStretchiness() { return sw.heightStretchiness; }
	override int marginLeft() { return sw.marginLeft; }
	override int marginRight() { return sw.marginRight; }
	override int marginTop() { return sw.marginTop; }
	override int marginBottom() { return sw.marginBottom; }
	override int paddingLeft() { return sw.paddingLeft; }
	override int paddingRight() { return sw.paddingRight; }
	override int paddingTop() { return sw.paddingTop; }
	override int paddingBottom() { return sw.paddingBottom; }
	override void focus() { sw.focus(); }


	override void recomputeChildLayout() {
		if(sw is null) return;

		bool both = sw.showingVerticalScroll && sw.showingHorizontalScroll;
		if(horizontalScrollBar && verticalScrollBar) {
			horizontalScrollBar.width = this.width - (both ? verticalScrollBar.minWidth() : 0);
			horizontalScrollBar.height = horizontalScrollBar.minHeight();
			horizontalScrollBar.x = 0;
			horizontalScrollBar.y = this.height - horizontalScrollBar.minHeight();

			verticalScrollBar.width = verticalScrollBar.minWidth();
			verticalScrollBar.height = this.height - (both ? horizontalScrollBar.minHeight() : 0) - 2 - 2;
			verticalScrollBar.x = this.width - verticalScrollBar.minWidth();
			verticalScrollBar.y = 0 + 2;

			sw.x = 0;
			sw.y = 0;
			sw.width = this.width - (verticalScrollBar.showing ? verticalScrollBar.width : 0);
			sw.height = this.height - (horizontalScrollBar.showing ? horizontalScrollBar.height : 0);

			if(sw.contentWidth_ <= this.width)
				sw.scrollOrigin_.x = 0;
			if(sw.contentHeight_ <= this.height)
				sw.scrollOrigin_.y = 0;

			horizontalScrollBar.recomputeChildLayout();
			verticalScrollBar.recomputeChildLayout();
			sw.recomputeChildLayout();
		}

		if(sw.contentWidth_ <= this.width)
			sw.scrollOrigin_.x = 0;
		if(sw.contentHeight_ <= this.height)
			sw.scrollOrigin_.y = 0;

		if(sw.showingHorizontalScroll())
			horizontalScrollBar.showing = true;
		else
			horizontalScrollBar.showing = false;
		if(sw.showingVerticalScroll())
			verticalScrollBar.showing = true;
		else
			verticalScrollBar.showing = false;


		verticalScrollBar.setViewableArea(sw.viewportHeight());
		verticalScrollBar.setMax(sw.contentHeight);
		verticalScrollBar.setPosition(sw.scrollOrigin.y);

		horizontalScrollBar.setViewableArea(sw.viewportWidth());
		horizontalScrollBar.setMax(sw.contentWidth);
		horizontalScrollBar.setPosition(sw.scrollOrigin.x);
	}
}

/*
class ScrollableClientWidget : Widget {
	this(Widget parent) {
		super(parent);
	}
	override void paint(WidgetPainter p) {
		parent.paint(p);
	}
}
*/

///
abstract class ScrollbarBase : Widget {
	///
	this(Widget parent) {
		super(parent);
		tabStop = false;
	}

	private int viewableArea_;
	private int max_;
	private int step_ = 16;
	private int position_;

	///
	void setViewableArea(int a) {
		viewableArea_ = a;
	}
	///
	void setMax(int a) {
		max_ = a;
	}
	///
	int max() {
		return max_;
	}
	///
	void setPosition(int a) {
		position_ = max ? a : 0;
	}
	///
	int position() {
		return position_;
	}
	///
	void setStep(int a) {
		step_ = a;
	}
	///
	int step() {
		return step_;
	}

	protected void informProgramThatUserChangedPosition(int n) {
		position_ = n;
		auto evt = new Event(EventType.change, this);
		evt.intValue = n;
		evt.dispatch();
	}

	version(custom_widgets) {
		abstract protected int getBarDim();
		int thumbSize() {
			if(viewableArea_ >= max_)
				return getBarDim();

			int res;
			if(max_) {
				res = getBarDim() * viewableArea_ / max_;
			}
			if(res < 6)
				res = 6;

			return res;
		}

		int thumbPosition() {
			/*
				viewableArea_ is the viewport height/width
				position_ is where we are
			*/
			if(max_) {
				if(position_ + viewableArea_ >= max_)
					return getBarDim - thumbSize;
				return getBarDim * position_ / max_;
			}
			return 0;
		}
	}
}

//public import mgt;

/++
	A mouse tracking widget is one that follows the mouse when dragged inside it.

	Concrete subclasses may include a scrollbar thumb and a volume control.
+/
//version(custom_widgets)
class MouseTrackingWidget : Widget {

	///
	int positionX() { return positionX_; }
	///
	int positionY() { return positionY_; }

	///
	void positionX(int p) { positionX_ = p; }
	///
	void positionY(int p) { positionY_ = p; }

	private int positionX_;
	private int positionY_;

	///
	enum Orientation {
		horizontal, ///
		vertical, ///
		twoDimensional, ///
	}

	private int thumbWidth_;
	private int thumbHeight_;

	///
	int thumbWidth() { return thumbWidth_; }
	///
	int thumbHeight() { return thumbHeight_; }
	///
	int thumbWidth(int a) { return thumbWidth_ = a; }
	///
	int thumbHeight(int a) { return thumbHeight_ = a; }

	private bool dragging;
	private bool hovering;
	private int startMouseX, startMouseY;

	///
	this(Orientation orientation, Widget parent = null) {
		super(parent);

		//assert(parentWindow !is null);

		addEventListener(EventType.mousedown, (Event event) {
			if(event.clientX >= positionX && event.clientX < positionX + thumbWidth && event.clientY >= positionY && event.clientY < positionY + thumbHeight) {
				dragging = true;
				startMouseX = event.clientX - positionX;
				startMouseY = event.clientY - positionY;
				parentWindow.captureMouse(this);
			} else {
				if(orientation == Orientation.horizontal || orientation == Orientation.twoDimensional)
					positionX = event.clientX - thumbWidth / 2;
				if(orientation == Orientation.vertical || orientation == Orientation.twoDimensional)
					positionY = event.clientY - thumbHeight / 2;

				if(positionX + thumbWidth > this.width)
					positionX = this.width - thumbWidth;
				if(positionY + thumbHeight > this.height)
					positionY = this.height - thumbHeight;

				if(positionX < 0)
					positionX = 0;
				if(positionY < 0)
					positionY = 0;


				auto evt = new Event(EventType.change, this);
				evt.sendDirectly();

				redraw();

			}
		});

		addEventListener(EventType.mouseup, (Event event) {
			dragging = false;
			parentWindow.releaseMouseCapture();
		});

		addEventListener(EventType.mouseout, (Event event) {
			if(!hovering)
				return;
			hovering = false;
			redraw();
		});

		addEventListener(EventType.mousemove, (Event event) {
			auto oh = hovering;
			if(event.clientX >= positionX && event.clientX < positionX + thumbWidth && event.clientY >= positionY && event.clientY < positionY + thumbHeight) {
				hovering = true;
			} else {
				hovering = false;
			}
			if(!dragging) {
				if(hovering != oh)
					redraw();
				return;
			}

			if(orientation == Orientation.horizontal || orientation == Orientation.twoDimensional)
				positionX = event.clientX - startMouseX; // FIXME: click could be in the middle of it
			if(orientation == Orientation.vertical || orientation == Orientation.twoDimensional)
				positionY = event.clientY - startMouseY;

			if(positionX + thumbWidth > this.width)
				positionX = this.width - thumbWidth;
			if(positionY + thumbHeight > this.height)
				positionY = this.height - thumbHeight;

			if(positionX < 0)
				positionX = 0;
			if(positionY < 0)
				positionY = 0;

			auto evt = new Event(EventType.change, this);
			evt.sendDirectly();

			redraw();
		});
	}

	version(custom_widgets)
	override void paint(WidgetPainter painter) {
		auto c = darken(windowBackgroundColor, 0.2);
		painter.outlineColor = c;
		painter.fillColor = c;
		painter.drawRectangle(Point(0, 0), this.width, this.height);

		auto color = hovering ? hoveringColor : windowBackgroundColor;
		draw3dFrame(positionX, positionY, thumbWidth, thumbHeight, painter, FrameStyle.risen, color);
	}
}

version(custom_widgets)
private
class HorizontalScrollbar : ScrollbarBase {

	version(custom_widgets) {
		private MouseTrackingWidget thumb;

		override int getBarDim() {
			return thumb.width;
		}
	}

	override void setViewableArea(int a) {
		super.setViewableArea(a);

		version(win32_widgets) {
			SCROLLINFO info;
			info.cbSize = info.sizeof;
			info.nPage = a;
			info.fMask = SIF_PAGE;
			SetScrollInfo(hwnd, SB_CTL, &info, true);
		} else version(custom_widgets) {
			// intentionally blank
		} else static assert(0);

	}

	override void setMax(int a) {
		super.setMax(a);
		version(win32_widgets) {
			SCROLLINFO info;
			info.cbSize = info.sizeof;
			info.nMin = 0;
			info.nMax = max;
			info.fMask = SIF_RANGE;
			SetScrollInfo(hwnd, SB_CTL, &info, true);
		}
	}

	override void setPosition(int a) {
		super.setPosition(a);
		version(win32_widgets) {
			SCROLLINFO info;
			info.cbSize = info.sizeof;
			info.fMask = SIF_POS;
			info.nPos = position;
			SetScrollInfo(hwnd, SB_CTL, &info, true);
		} else version(custom_widgets) {
			thumb.positionX = thumbPosition();
			thumb.thumbWidth = thumbSize;
			thumb.redraw();
		} else static assert(0);
	}

	this(Widget parent) {
		super(parent);

		version(win32_widgets) {
			createWin32Window(this, "Scrollbar"w, "", 
				0|WS_CHILD|WS_VISIBLE|SBS_HORZ|SBS_BOTTOMALIGN, 0);
		} else version(custom_widgets) {
			auto vl = new HorizontalLayout(this);
			auto leftButton = new ArrowButton(ArrowDirection.left, vl);
			leftButton.setClickRepeat(scrollClickRepeatInterval);
			thumb = new MouseTrackingWidget(MouseTrackingWidget.Orientation.horizontal, vl);
			auto rightButton = new ArrowButton(ArrowDirection.right, vl);
			rightButton.setClickRepeat(scrollClickRepeatInterval);

			leftButton.addEventListener(EventType.triggered, () {
				informProgramThatUserChangedPosition(position - step());
			});
			rightButton.addEventListener(EventType.triggered, () {
				informProgramThatUserChangedPosition(position + step());
			});

			thumb.thumbWidth = this.minWidth;
			thumb.thumbHeight = 16;

			thumb.addEventListener(EventType.change, () {
				auto sx = thumb.positionX * max() / thumb.width;
				informProgramThatUserChangedPosition(sx);
			});
		}
	}

	override int minHeight() { return 16; }
	override int maxHeight() { return 16; }
	override int minWidth() { return 48; }
}

version(custom_widgets)
private
class VerticalScrollbar : ScrollbarBase {

	version(custom_widgets) {
		override int getBarDim() {
			return thumb.height;
		}

		private MouseTrackingWidget thumb;
	}

	override void setViewableArea(int a) {
		super.setViewableArea(a);

		version(win32_widgets) {
			SCROLLINFO info;
			info.cbSize = info.sizeof;
			info.nPage = a;
			info.fMask = SIF_PAGE;
			SetScrollInfo(hwnd, SB_CTL, &info, true);
		} else version(custom_widgets) {
			// intentionally blank
		} else static assert(0);

	}

	override void setMax(int a) {
		super.setMax(a);
		version(win32_widgets) {
			SCROLLINFO info;
			info.cbSize = info.sizeof;
			info.nMin = 0;
			info.nMax = max;
			info.fMask = SIF_RANGE;
			SetScrollInfo(hwnd, SB_CTL, &info, true);
		}
	}

	override void setPosition(int a) {
		super.setPosition(a);
		version(win32_widgets) {
			SCROLLINFO info;
			info.cbSize = info.sizeof;
			info.fMask = SIF_POS;
			info.nPos = position;
			SetScrollInfo(hwnd, SB_CTL, &info, true);
		} else version(custom_widgets) {
			thumb.positionY = thumbPosition;
			thumb.thumbHeight = thumbSize;
			thumb.redraw();
		} else static assert(0);
	}

	this(Widget parent) {
		super(parent);

		version(win32_widgets) {
			createWin32Window(this, "Scrollbar"w, "", 
				0|WS_CHILD|WS_VISIBLE|SBS_VERT|SBS_RIGHTALIGN, 0);
		} else version(custom_widgets) {
			auto vl = new VerticalLayout(this);
			auto upButton = new ArrowButton(ArrowDirection.up, vl);
			upButton.setClickRepeat(scrollClickRepeatInterval);
			thumb = new MouseTrackingWidget(MouseTrackingWidget.Orientation.vertical, vl);
			auto downButton = new ArrowButton(ArrowDirection.down, vl);
			downButton.setClickRepeat(scrollClickRepeatInterval);

			upButton.addEventListener(EventType.triggered, () {
				informProgramThatUserChangedPosition(position - step());
			});
			downButton.addEventListener(EventType.triggered, () {
				informProgramThatUserChangedPosition(position + step());
			});

			thumb.thumbWidth = this.minWidth;
			thumb.thumbHeight = 16;

			thumb.addEventListener(EventType.change, () {
				auto sy = thumb.positionY * max() / thumb.height;

				informProgramThatUserChangedPosition(sy);
			});
		}
	}

	override int minWidth() { return 16; }
	override int maxWidth() { return 16; }
	override int minHeight() { return 48; }
}



///
abstract class Layout : Widget {
	this(Widget parent = null) {
		tabStop = false;
		super(parent);
	}
}

/++
	Makes all children minimum width and height, placing them down
	left to right, top to bottom.

	Useful if you want to make a list of buttons that automatically
	wrap to a new line when necessary.
+/
class InlineBlockLayout : Layout {
	///
	this(Widget parent = null) { super(parent); }

	override void recomputeChildLayout() {
		registerMovement();

		int x = this.paddingLeft, y = this.paddingTop;

		int lineHeight;
		int previousMargin = 0;
		int previousMarginBottom = 0;

		foreach(child; children) {
			if(child.hidden)
				continue;
			if(cast(FixedPosition) child) {
				child.recomputeChildLayout();
				continue;
			}
			child.width = child.minWidth();
			if(child.width == 0)
				child.width = 32;
			child.height = child.minHeight();
			if(child.height == 0)
				child.height = 32;

			if(x + child.width + paddingRight > this.width) {
				x = this.paddingLeft;
				y += lineHeight;
				lineHeight = 0;
				previousMargin = 0;
				previousMarginBottom = 0;
			}

			auto margin = child.marginLeft;
			if(previousMargin > margin)
				margin = previousMargin;

			x += margin;

			child.x = x;
			child.y = y;

			int marginTopApplied;
			if(child.marginTop > previousMarginBottom) {
				child.y += child.marginTop;
				marginTopApplied = child.marginTop;
			}

			x += child.width;
			previousMargin = child.marginRight;

			if(child.marginBottom > previousMarginBottom)
				previousMarginBottom = child.marginBottom;

			auto h = child.height + previousMarginBottom + marginTopApplied;
			if(h > lineHeight)
				lineHeight = h;

			child.recomputeChildLayout();
		}

	}

	override int minWidth() {
		int min;
		foreach(child; children) {
			auto cm = child.minWidth;
			if(cm > min)
				min = cm;
		}
		return min + paddingLeft + paddingRight;
	}

	override int minHeight() {
		int min;
		foreach(child; children) {
			auto cm = child.minHeight;
			if(cm > min)
				min = cm;
		}
		return min + paddingTop + paddingBottom;
	}
}

/++
	A tab widget is a set of clickable tab buttons followed by a content area.


	Tabs can change existing content or can be new pages.

	When the user picks a different tab, a `change` message is generated.
+/
class TabWidget : Widget {
	this(Widget parent) {
		super(parent);

		version(win32_widgets) {
			createWin32Window(this, WC_TABCONTROL, "", 0);
		} else version(custom_widgets) {
			tabBarHeight = Window.lineHeight;

			addDirectEventListener(EventType.click, (Event event) {
				if(event.clientY < tabBarHeight) {
					auto t = (event.clientX / tabWidth);
					if(t >= 0 && t < children.length)
						setCurrentTab(t);
				}
			});
		} else static assert(0);
	}

	override int marginTop() { return 4; }
	override int marginBottom() { return 4; }

	override int minHeight() {
		int max = 0;
		foreach(child; children)
			max = mymax(child.minHeight, max);


		version(win32_widgets) {
			RECT rect;
			rect.right = this.width;
			rect.bottom = max;
			TabCtrl_AdjustRect(hwnd, true, &rect);

			max = rect.bottom;
		} else {
			max += Window.lineHeight + 4;
		}


		return max;
	}

	version(win32_widgets)
	override int handleWmNotify(NMHDR* hdr, int code) {
		switch(code) {
			case TCN_SELCHANGE:
				auto sel = TabCtrl_GetCurSel(hwnd);
				showOnly(sel);
			break;
			default:
		}
		return 0;
	}

	override void addChild(Widget child, int pos = int.max) {
		if(auto twp = cast(TabWidgetPage) child) {
			super.addChild(child, pos);
			if(pos == int.max)
				pos = cast(int) this.children.length - 1;

			version(win32_widgets) {
				TCITEM item;
				item.mask = TCIF_TEXT;
				WCharzBuffer buf = WCharzBuffer(twp.title);
				item.pszText = buf.ptr;
				SendMessage(hwnd, TCM_INSERTITEM, pos, cast(LPARAM) &item);
			} else version(custom_widgets) {
			}

			if(pos != getCurrentTab) {
				child.showing = false;
			}
		} else {
			assert(0, "Don't add children directly to a tab widget, instead add them to a page (see addPage)");
		}
	}

	override void recomputeChildLayout() {
		this.registerMovement();
		version(win32_widgets) {

			// Windows doesn't actually parent widgets to the
			// tab control, so we will temporarily pretend this isn't
			// a native widget as we do the changes. A bit of a filthy
			// hack, but a functional one.
			auto hwnd = this.hwnd;
			this.hwnd = null;
			scope(exit) this.hwnd = hwnd;

			RECT rect;
			GetWindowRect(hwnd, &rect);

			auto left = rect.left;
			auto top = rect.top;

			TabCtrl_AdjustRect(hwnd, false, &rect);
			foreach(child; children) {
				child.x = rect.left - left;
				child.y = rect.top - top;
				child.width = rect.right - rect.left;
				child.height = rect.bottom - rect.top;
				child.recomputeChildLayout();
			}
		} else version(custom_widgets) {
			foreach(child; children) {
				child.x = 2;
				child.y = tabBarHeight + 2; // for the border
				child.width = width - 4; // for the border
				child.height = height - tabBarHeight - 2 - 2; // for the border
				child.recomputeChildLayout();
			}
		} else static assert(0);
	}

	version(custom_widgets) {
		private int currentTab_;
		int tabBarHeight;
		int tabWidth = 80;
	}

	version(custom_widgets)
	override void paint(WidgetPainter painter) {

		draw3dFrame(0, tabBarHeight - 2, width, height - tabBarHeight + 2, painter, FrameStyle.risen);

		int posX = 0;
		foreach(idx, child; children) {
			if(auto twp = cast(TabWidgetPage) child) {
				auto isCurrent = idx == getCurrentTab();
				draw3dFrame(posX, 0, tabWidth, tabBarHeight, painter, isCurrent ? FrameStyle.risen : FrameStyle.sunk, isCurrent ? windowBackgroundColor : darken(windowBackgroundColor, 0.1));
				painter.outlineColor = Color.black;
				painter.drawText(Point(posX + 4, 2), twp.title);

				if(isCurrent) {
					painter.outlineColor = windowBackgroundColor;
					painter.fillColor = Color.transparent;
					painter.drawLine(Point(posX + 2, tabBarHeight - 1), Point(posX + tabWidth, tabBarHeight - 1));
					painter.drawLine(Point(posX + 2, tabBarHeight - 2), Point(posX + tabWidth, tabBarHeight - 2));

					painter.outlineColor = Color.white;
					painter.drawPixel(Point(posX + 1, tabBarHeight - 1));
					painter.drawPixel(Point(posX + 1, tabBarHeight - 2));
					painter.outlineColor = activeTabColor;
					painter.drawPixel(Point(posX, tabBarHeight - 1));
				}

				posX += tabWidth - 2;
			}
		}
	}

	///
	@scriptable
	void setCurrentTab(int item) {
		version(win32_widgets)
			TabCtrl_SetCurSel(hwnd, item);
		else version(custom_widgets)
			currentTab_ = item;
		else static assert(0);

		showOnly(item);
	}

	///
	@scriptable
	int getCurrentTab() {
		version(win32_widgets)
			return TabCtrl_GetCurSel(hwnd);
		else version(custom_widgets)
			return currentTab_; // FIXME
		else static assert(0);
	}

	///
	@scriptable
	void removeTab(int item) {
		if(item && item == getCurrentTab())
			setCurrentTab(item - 1);

		version(win32_widgets) {
			TabCtrl_DeleteItem(hwnd, item);
		}

		for(int a = item; a < children.length - 1; a++)
			this.children[a] = this.children[a + 1];
		this.children = this.children[0 .. $-1];
	}

	///
	@scriptable
	TabWidgetPage addPage(string title) {
		return new TabWidgetPage(title, this);
	}

	private void showOnly(int item) {
		foreach(idx, child; children) {
			child.hide();
		}

		foreach(idx, child; children) {
			if(idx == item) {
				child.show();
				recomputeChildLayout();
			}
		}
	}
}

/++
	A page widget is basically a tab widget with hidden tabs.

	You add [TabWidgetPage]s to it.
+/
class PageWidget : Widget {
	this(Widget parent) {
		super(parent);
	}

	override int minHeight() {
		int max = 0;
		foreach(child; children)
			max = mymax(child.minHeight, max);

		return max;
	}


	override void addChild(Widget child, int pos = int.max) {
		if(auto twp = cast(TabWidgetPage) child) {
			super.addChild(child, pos);
			if(pos == int.max)
				pos = cast(int) this.children.length - 1;

			if(pos != getCurrentTab) {
				child.showing = false;
			}
		} else {
			assert(0, "Don't add children directly to a page widget, instead add them to a page (see addPage)");
		}
	}

	override void recomputeChildLayout() {
		this.registerMovement();
		foreach(child; children) {
			child.x = 0;
			child.y = 0;
			child.width = width;
			child.height = height;
			child.recomputeChildLayout();
		}
	}

	private int currentTab_;

	///
	@scriptable
	void setCurrentTab(int item) {
		currentTab_ = item;

		showOnly(item);
	}

	///
	@scriptable
	int getCurrentTab() {
		return currentTab_;
	}

	///
	@scriptable
	void removeTab(int item) {
		if(item && item == getCurrentTab())
			setCurrentTab(item - 1);

		for(int a = item; a < children.length - 1; a++)
			this.children[a] = this.children[a + 1];
		this.children = this.children[0 .. $-1];
	}

	///
	@scriptable
	TabWidgetPage addPage(string title) {
		return new TabWidgetPage(title, this);
	}

	private void showOnly(int item) {
		foreach(idx, child; children)
			if(idx == item) {
				child.show();
				child.recomputeChildLayout();
			} else {
				child.hide();
			}
	}

}

/++

+/
class TabWidgetPage : Widget {
	string title;
	this(string title, Widget parent) {
		this.title = title;
		super(parent);
	}

	override int minHeight() {
		int sum = 0;
		foreach(child; children)
			sum += child.minHeight();
		return sum;
	}
}

version(none)
class CollapsableSidebar : Widget {

}

/// Stacks the widgets vertically, taking all the available width for each child.
class VerticalLayout : Layout {
	// intentionally blank - widget's default is vertical layout right now
	///
	this(Widget parent) { super(parent); }
}

/// Stacks the widgets horizontally, taking all the available height for each child.
class HorizontalLayout : Layout {
	///
	this(Widget parent = null) { super(parent); }
	override void recomputeChildLayout() {
		.recomputeChildLayout!"width"(this);
	}

	override int minHeight() {
		int largest = 0;
		int margins = 0;
		int lastMargin = 0;
		foreach(child; children) {
			auto mh = child.minHeight();
			if(mh > largest)
				largest = mh;
			margins += mymax(lastMargin, child.marginTop());
			lastMargin = child.marginBottom();
		}
		return largest + margins;
	}

	override int maxHeight() {
		int largest = 0;
		int margins = 0;
		int lastMargin = 0;
		foreach(child; children) {
			auto mh = child.maxHeight();
			if(mh == int.max)
				return int.max;
			if(mh > largest)
				largest = mh;
			margins += mymax(lastMargin, child.marginTop());
			lastMargin = child.marginBottom();
		}
		return largest + margins;
	}

	override int heightStretchiness() {
		int max;
		foreach(child; children) {
			auto c = child.heightStretchiness;
			if(c > max)
				max = c;
		}
		return max;
	}

}

/++
	Bypasses automatic layout for its children, using manual positioning and sizing only.
	While you need to manually position them, you must ensure they are inside the StaticLayout's
	bounding box to avoid undefined behavior.

	You should almost never use this.
+/
class StaticLayout : Layout {
	///
	this(Widget parent = null) { super(parent); }
	override void recomputeChildLayout() {
		registerMovement();
		foreach(child; children)
			child.recomputeChildLayout();
	}
}

/++
	Bypasses automatic positioning when being laid out. It is your responsibility to make
	room for this widget in the parent layout.

	Its children are laid out normally, unless there is exactly one, in which case it takes
	on the full size of the `StaticPosition` object (if you plan to put stuff on the edge, you
	can do that with `padding`).
+/
class StaticPosition : Layout {
	///
	this(Widget parent = null) { super(parent); }

	override void recomputeChildLayout() {
		registerMovement();
		if(this.children.length == 1) {
			auto child = children[0];
			child.x = 0;
			child.y = 0;
			child.width = this.width;
			child.height = this.height;
			child.recomputeChildLayout();
		} else
		foreach(child; children)
			child.recomputeChildLayout();
	}

}

/++
	FixedPosition is like [StaticPosition], but its coordinates
	are always relative to the viewport, meaning they do not scroll with
	the parent content.
+/
class FixedPosition : StaticPosition {
	///
	this(Widget parent) { super(parent); }
}


///
class Window : Widget {
	int mouseCaptureCount = 0;
	Widget mouseCapturedBy;
	void captureMouse(Widget byWhom) {
		assert(mouseCapturedBy is null || byWhom is mouseCapturedBy);
		mouseCaptureCount++;
		mouseCapturedBy = byWhom;
		win.grabInput();
	}
	void releaseMouseCapture() {
		mouseCaptureCount--;
		mouseCapturedBy = null;
		win.releaseInputGrab();
	}

	///
	@scriptable
	@property bool focused() {
		return win.focused;
	}

	override Color backgroundColor() {
		version(custom_widgets)
			return windowBackgroundColor;
		else version(win32_widgets)
			return Color.transparent;
		else static assert(0);
	}

	///
	static int lineHeight;

	Widget focusedWidget;

	SimpleWindow win;

	///
	this(Widget p) {
		tabStop = false;
		super(p);
	}

	private bool skipNextChar = false;

	///
	this(SimpleWindow win) {

		static if(UsingSimpledisplayX11) {
			win.discardAdditionalConnectionState = &discardXConnectionState;
			win.recreateAdditionalConnectionState = &recreateXConnectionState;
		}

		tabStop = false;
		super(null);
		this.win = win;

		win.addEventListener((Widget.RedrawEvent) {
			//import std.stdio; writeln("redrawing");
			this.actualRedraw();
		});

		this.width = win.width;
		this.height = win.height;
		this.parentWindow = this;

		win.windowResized = (int w, int h) {
			this.width = w;
			this.height = h;
			recomputeChildLayout();
			redraw();
		};

		win.onFocusChange = (bool getting) {
			if(this.focusedWidget) {
				auto evt = new Event(getting ? "focus" : "blur", this.focusedWidget);
				evt.dispatch();
			}
			auto evt = new Event(getting ? "focus" : "blur", this);
			evt.dispatch();
		};

		win.setEventHandlers(
			(MouseEvent e) {
				dispatchMouseEvent(e);
			},
			(KeyEvent e) {
				//import std.stdio;
				//writefln("%x   %s", cast(uint) e.key, e.key);
				dispatchKeyEvent(e);
			},
			(dchar e) {
				if(e == 13) e = 10; // hack?
				if(e == 127) return; // linux sends this, windows doesn't. we don't want it.
				dispatchCharEvent(e);
			},
		);

		addEventListener("char", (Widget, Event ev) {
			if(skipNextChar) {
				ev.preventDefault();
				skipNextChar = false;
			}
		});

		version(win32_widgets)
		win.handleNativeEvent = delegate int(HWND hwnd, UINT msg, WPARAM wParam, LPARAM lParam) {

			if(hwnd !is this.win.impl.hwnd)
				return 1; // we don't care...
			switch(msg) {
				case WM_NOTIFY:
					auto hdr = cast(NMHDR*) lParam;
					auto hwndFrom = hdr.hwndFrom;
					auto code = hdr.code;

					if(auto widgetp = hwndFrom in Widget.nativeMapping) {
						return (*widgetp).handleWmNotify(hdr, code);
					}
				break;
				case WM_COMMAND:
					switch(HIWORD(wParam)) {
						case 0:
						// case BN_CLICKED: aka 0
						case 1:
							auto idm = LOWORD(wParam);
							if(auto item = idm in Action.mapping) {
								foreach(handler; (*item).triggered)
									handler();
							/*
								auto event = new Event("triggered", *item);
								event.button = idm;
								event.dispatch();
							*/
							} else {
								auto handle = cast(HWND) lParam;
								if(auto widgetp = handle in Widget.nativeMapping) {
									(*widgetp).handleWmCommand(HIWORD(wParam), LOWORD(wParam));
								}
							}
						break;
						default:
							return 1;
					}
				break;
				default: return 1; // not handled, pass it on
			}
			return 0;
		};



		if(lineHeight == 0) {
			auto painter = win.draw();
			lineHeight = painter.fontHeight() * 5 / 4;
		}
	}

	version(win32_widgets)
	override void paint(WidgetPainter painter) {
		/*
		RECT rect;
		rect.right = this.width;
		rect.bottom = this.height;
		DrawThemeBackground(theme, painter.impl.hdc, 4, 1, &rect, null);
		*/
		// 3dface is used as window backgrounds by Windows too, so that's why I'm using it here
		auto b = SelectObject(painter.impl.hdc, GetSysColorBrush(COLOR_3DFACE));
		auto p = SelectObject(painter.impl.hdc, GetStockObject(NULL_PEN));
		// since the pen is null, to fill the whole space, we need the +1 on both.
		gdi.Rectangle(painter.impl.hdc, 0, 0, this.width + 1, this.height + 1);
		SelectObject(painter.impl.hdc, p);
		SelectObject(painter.impl.hdc, b);
	}
	version(custom_widgets)
	override void paint(WidgetPainter painter) {
		painter.fillColor = windowBackgroundColor;
		painter.outlineColor = windowBackgroundColor;
		painter.drawRectangle(Point(0, 0), this.width, this.height);
	}


	override void defaultEventHandler_keydown(Event event) {
		Widget _this = event.target;

		if(event.key == Key.Tab) {
			/* Window tab ordering is a recursive thingy with each group */

			// FIXME inefficient
			Widget[] helper(Widget p) {
				if(p.hidden)
					return null;
				Widget[] childOrdering;

				auto children = p.children.dup;

				while(true) {
					// UIs should be generally small, so gonna brute force it a little
					// note that it must be a stable sort here; if all are index 0, it should be in order of declaration

					Widget smallestTab;
					foreach(ref c; children) {
						if(c is null) continue;
						if(smallestTab is null || c.tabOrder < smallestTab.tabOrder) {
							smallestTab = c;
							c = null;
						}
					}
					if(smallestTab !is null) {
						if(smallestTab.tabStop && !smallestTab.hidden)
							childOrdering ~= smallestTab;
						if(!smallestTab.hidden)
							childOrdering ~= helper(smallestTab);
					} else
						break;

				}

				return childOrdering;
			}

			Widget[] tabOrdering = helper(this);

			Widget recipient;

			if(tabOrdering.length) {
				bool seenThis = false;
				Widget previous;
				foreach(idx, child; tabOrdering) {
					if(child is focusedWidget) {

						if(event.shiftKey) {
							if(idx == 0)
								recipient = tabOrdering[$-1];
							else
								recipient = tabOrdering[idx - 1];
							break;
						}

						seenThis = true;
						if(idx + 1 == tabOrdering.length) {
							// we're at the end, either move to the next group
							// or start back over
							recipient = tabOrdering[0];
						}
						continue;
					}
					if(seenThis) {
						recipient = child;
						break;
					}
					previous = child;
				}
			}

			if(recipient !is null) {
				// import std.stdio; writeln(typeid(recipient));
				recipient.focus();
				/*
				version(win32_widgets) {
					if(recipient.hwnd !is null)
						SetFocus(recipient.hwnd);
				} else version(custom_widgets) {
					focusedWidget = recipient;
				} else static assert(false);
				*/

				skipNextChar = true;
			}
		}

		debug if(event.key == Key.F12) {
			if(devTools) {
				devTools.close();
				devTools = null;
			} else {
				devTools = new DevToolWindow(this);
				devTools.show();
			}
		}
	}

	debug DevToolWindow devTools;


	///
	this(int width = 500, int height = 500, string title = null) {
		win = new SimpleWindow(width, height, title, OpenGlOptions.no, Resizability.allowResizing, WindowTypes.normal, WindowFlags.dontAutoShow);
		this(win);
	}

	///
	this(string title) {
		this(500, 500, title);
	}

	///
	@scriptable
	void close() {
		win.close();
	}

	bool dispatchKeyEvent(KeyEvent ev) {
		auto wid = focusedWidget;
		if(wid is null)
			wid = this;
		auto event = new Event(ev.pressed ? "keydown" : "keyup", wid);
		event.originalKeyEvent = ev;
		event.character = ev.character;
		event.key = ev.key;
		event.state = ev.modifierState;
		event.shiftKey = (ev.modifierState & ModifierState.shift) ? true : false;
		event.dispatch();

		return true;
	}

	bool dispatchCharEvent(dchar ch) {
		if(focusedWidget) {
			auto event = new Event("char", focusedWidget);
			event.character = ch;
			event.dispatch();
		}
		return true;
	}

	Widget mouseLastOver;
	Widget mouseLastDownOn;
	bool dispatchMouseEvent(MouseEvent ev) {
		auto eleR = widgetAtPoint(this, ev.x, ev.y);
		auto ele = eleR.widget;

		if(mouseCapturedBy !is null) {
			if(ele !is mouseCapturedBy && !mouseCapturedBy.isAParentOf(ele))
				ele = mouseCapturedBy;
		}

		// a hack to get it relative to the widget.
		eleR.x = ev.x;
		eleR.y = ev.y;
		auto pain = ele;
		while(pain) {
			eleR.x -= pain.x;
			eleR.y -= pain.y;
			pain = pain.parent;
		}

		if(ev.type == 1) {
			mouseLastDownOn = ele;
			auto event = new Event("mousedown", ele);
			event.button = ev.button;
			event.buttonLinear = ev.buttonLinear;
			event.state = ev.modifierState;
			event.clientX = eleR.x;
			event.clientY = eleR.y;
			event.dispatch();
		} else if(ev.type == 2) {
			auto event = new Event("mouseup", ele);
			event.button = ev.button;
			event.buttonLinear = ev.buttonLinear;
			event.clientX = eleR.x;
			event.clientY = eleR.y;
			event.state = ev.modifierState;
			event.dispatch();
			if(mouseLastDownOn is ele) {
				event = new Event("click", ele);
				event.clientX = eleR.x;
				event.clientY = eleR.y;
				event.button = ev.button;
				event.buttonLinear = ev.buttonLinear;
				event.dispatch();
			}
		} else if(ev.type == 0) {
			// motion
			Event event = new Event("mousemove", ele);
			event.state = ev.modifierState;
			event.clientX = eleR.x;
			event.clientY = eleR.y;
			event.dispatch();

			if(mouseLastOver !is ele) {
				if(ele !is null) {
					if(!isAParentOf(ele, mouseLastOver)) {
						event = new Event("mouseenter", ele);
						event.relatedTarget = mouseLastOver;
						event.sendDirectly();

						ele.parentWindow.win.cursor = ele.cursor;
					}
				}

				if(mouseLastOver !is null) {
					if(!isAParentOf(mouseLastOver, ele)) {
						event = new Event("mouseleave", mouseLastOver);
						event.relatedTarget = ele;
						event.sendDirectly();
					}
				}

				if(ele !is null) {
					event = new Event("mouseover", ele);
					event.relatedTarget = mouseLastOver;
					event.dispatch();
				}

				if(mouseLastOver !is null) {
					event = new Event("mouseout", mouseLastOver);
					event.relatedTarget = ele;
					event.dispatch();
				}

				mouseLastOver = ele;
			}
		}

		return true;
	}

	/// Shows the window and runs the application event loop.
	@scriptable
	void loop() {
		show();
		win.eventLoop(0);
	}

	private bool firstShow = true;

	@scriptable
	override void show() {
		bool rd = false;
		if(firstShow) {
			firstShow = false;
			recomputeChildLayout();
			focusedWidget = getFirstFocusable(this); // FIXME: autofocus?
			redraw();
		}
		win.show();
		super.show();
	}
	@scriptable
	override void hide() {
		win.hide();
		super.hide();
	}

	static Widget getFirstFocusable(Widget start) {
		if(start.tabStop && !start.hidden)
			return start;

		if(!start.hidden)
		foreach(child; start.children) {
			auto f = getFirstFocusable(child);
			if(f !is null)
				return f;
		}
		return null;
	}
}

debug private class DevToolWindow : Window {
	Window p;

	TextEdit parentList;
	TextEdit logWindow;
	TextLabel clickX, clickY;

	this(Window p) {
		this.p = p;
		super(400, 300, "Developer Toolbox");

		logWindow = new TextEdit(this);
		parentList = new TextEdit(this);

		auto hl = new HorizontalLayout(this);
		clickX = new TextLabel("", hl);
		clickY = new TextLabel("", hl);

		parentListeners ~= p.addEventListener(EventType.click, (Event ev) {
			auto s = ev.srcElement;
			string list = s.toString();
			s = s.parent;
			while(s) {
				list ~= "\n";
				list ~= s.toString();
				s = s.parent;
			}
			parentList.content = list;

			import std.conv;
			clickX.label = to!string(ev.clientX);
			clickY.label = to!string(ev.clientY);
		});
	}

	EventListener[] parentListeners;

	override void close() {
		assert(p !is null);
		foreach(p; parentListeners)
			p.disconnect();
		parentListeners = null;
		p.devTools = null;
		p = null;
		super.close();
	}

	override void defaultEventHandler_keydown(Event ev) {
		if(ev.key == Key.F12) {
			this.close();
			p.devTools = null;
		} else {
			super.defaultEventHandler_keydown(ev);
		}
	}

	void log(T...)(T t) {
		string str;
		import std.conv;
		foreach(i; t)
			str ~= to!string(i);
		str ~= "\n";
		logWindow.addText(str);

		logWindow.ensureVisibleInScroll(logWindow.textLayout.caretBoundingBox());
	}
}

/++
	A dialog is a transient window that intends to get information from
	the user before being dismissed.
+/
abstract class Dialog : Window {
	///
	this(int width, int height, string title = null) {
		super(width, height, title);
	}

	///
	abstract void OK();

	///
	void Cancel() {
		this.close();
	}
}

///
class LabeledLineEdit : Widget {
	///
	this(string label, Widget parent = null) {
		super(parent);
		tabStop = false;
		auto hl = new HorizontalLayout(this);
		this.label = new TextLabel(label, hl);
		this.lineEdit = new LineEdit(hl);
	}
	TextLabel label; ///
	LineEdit lineEdit; ///

	override int minHeight() { return Window.lineHeight + 4; }
	override int maxHeight() { return Window.lineHeight + 4; }

	///
	string content() {
		return lineEdit.content;
	}
	///
	void content(string c) {
		return lineEdit.content(c);
	}

	///
	void selectAll() {
		lineEdit.selectAll();
	}

	override void focus() {
		lineEdit.focus();
	}
}

///
class MainWindow : Window {
	///
	this(string title = null, int initialWidth = 500, int initialHeight = 500) {
		super(initialWidth, initialHeight, title);

		_clientArea = new ClientAreaWidget();
		_clientArea.x = 0;
		_clientArea.y = 0;
		_clientArea.width = this.width;
		_clientArea.height = this.height;
		_clientArea.tabStop = false;

		super.addChild(_clientArea);

		statusBar = new StatusBar(this);
	}

	/++
		Adds a menu and toolbar from annotated functions.

	---
        struct Commands {
                @menu("File") {
                        void New() {}
                        void Open() {}
                        void Save() {}
                        @separator
                        void Exit() @accelerator("Alt+F4") {
                                window.close();
                        }
                }

                @menu("Edit") {
                        void Undo() {
                                undo();
                        }
                        @separator
                        void Cut() {}
                        void Copy() {}
                        void Paste() {}
                }

                @menu("Help") {
                        void About() {}
                }
        }

        Commands commands;

        window.setMenuAndToolbarFromAnnotatedCode(commands);
	---

	+/
	void setMenuAndToolbarFromAnnotatedCode(T)(ref T t) if(!is(T == class) && !is(T == interface)) {
		setMenuAndToolbarFromAnnotatedCode_internal(t);
	}
	void setMenuAndToolbarFromAnnotatedCode(T)(T t) if(is(T == class) || is(T == interface)) {
		setMenuAndToolbarFromAnnotatedCode_internal(t);
	}
	void setMenuAndToolbarFromAnnotatedCode_internal(T)(ref T t) {
		Action[] toolbarActions;
		auto menuBar = new MenuBar();
		Menu[string] mcs;

		void delegate() triggering;

		foreach(memberName; __traits(derivedMembers, T)) {
			static if(__traits(compiles, triggering = &__traits(getMember, t, memberName))) {
				.menu menu;
				.toolbar toolbar;
				bool separator;
				.accelerator accelerator;
				.hotkey hotkey;
				.icon icon;
				string label;
				string tip;
				foreach(attr; __traits(getAttributes, __traits(getMember, T, memberName))) {
					static if(is(typeof(attr) == .menu))
						menu = attr;
					else static if(is(typeof(attr) == .toolbar))
						toolbar = attr;
					else static if(is(attr == .separator))
						separator = true;
					else static if(is(typeof(attr) == .accelerator))
						accelerator = attr;
					else static if(is(typeof(attr) == .hotkey))
						hotkey = attr;
					else static if(is(typeof(attr) == .icon))
						icon = attr;
					else static if(is(typeof(attr) == .label))
						label = attr.label;
					else static if(is(typeof(attr) == .tip))
						tip = attr.tip;
				}

				if(menu !is .menu.init || toolbar !is .toolbar.init) {
					ushort correctIcon = icon.id; // FIXME
					if(label.length == 0)
						label = memberName;
					auto action = new Action(label, correctIcon, &__traits(getMember, t, memberName));

					if(accelerator.keyString.length) {
						auto ke = KeyEvent.parse(accelerator.keyString);
						action.accelerator = ke;
						accelerators[ke.toStr] = &__traits(getMember, t, memberName);
					}

					if(toolbar !is .toolbar.init)
						toolbarActions ~= action;
					if(menu !is .menu.init) {
						Menu mc;
						if(menu.name in mcs) {
							mc = mcs[menu.name];
						} else {
							mc = new Menu(menu.name);
							menuBar.addItem(mc);
							mcs[menu.name] = mc;
						}

						if(separator)
							mc.addSeparator();
						mc.addItem(new MenuItem(action));
					}
				}
			}
		}

		this.menuBar = menuBar;

		if(toolbarActions.length) {
			auto tb = new ToolBar(toolbarActions, this);
		}
	}

	void delegate()[string] accelerators;

	override void defaultEventHandler_keydown(Event event) {
		auto str = event.originalKeyEvent.toStr;
		if(auto acl = str in accelerators)
			(*acl)();
		super.defaultEventHandler_keydown(event);
	}

	override void defaultEventHandler_mouseover(Event event) {
		super.defaultEventHandler_mouseover(event);
		if(this.statusBar !is null && event.target.statusTip.length)
			this.statusBar.parts[0].content = event.target.statusTip;
		else if(this.statusBar !is null && this.statusTip.length)
			this.statusBar.parts[0].content = this.statusTip; // ~ " " ~ event.target.toString();
	}

	override void addChild(Widget c, int position = int.max) {
		if(auto tb = cast(ToolBar) c)
			version(win32_widgets)
				super.addChild(c, 0);
			else version(custom_widgets)
				super.addChild(c, menuBar ? 1 : 0);
			else static assert(0);
		else
			clientArea.addChild(c, position);
	}

	ToolBar _toolBar;
	///
	ToolBar toolBar() { return _toolBar; }
	///
	ToolBar toolBar(ToolBar t) {
		_toolBar = t;
		foreach(child; this.children)
			if(child is t)
				return t;
		version(win32_widgets)
			super.addChild(t, 0);
		else version(custom_widgets)
			super.addChild(t, menuBar ? 1 : 0);
		else static assert(0);
		return t;
	}

	MenuBar _menu;
	///
	MenuBar menuBar() { return _menu; }
	///
	MenuBar menuBar(MenuBar m) {
		if(_menu !is null) {
			// make sure it is sanely removed
			// FIXME
		}

		_menu = m;

		version(win32_widgets) {
			SetMenu(parentWindow.win.impl.hwnd, m.handle);
		} else version(custom_widgets) {
			super.addChild(m, 0);

		//	clientArea.y = menu.height;
		//	clientArea.height = this.height - menu.height;

			recomputeChildLayout();
		} else static assert(false);

		return _menu;
	}
	private Widget _clientArea;
	///
	@property Widget clientArea() { return _clientArea; }
	protected @property void clientArea(Widget wid) {
		_clientArea = wid;
	}

	private StatusBar _statusBar;
	///
	@property StatusBar statusBar() { return _statusBar; }
	///
	@property void statusBar(StatusBar bar) {
		_statusBar = bar;
		super.addChild(_statusBar);
	}

	///
	@property string title() { return parentWindow.win.title; }
	///
	@property void title(string title) { parentWindow.win.title = title; }
}

class ClientAreaWidget : Widget {
	this(Widget parent = null) {
		super(parent);
		//sa = new ScrollableWidget(this);
	}
	/*
	ScrollableWidget sa;
	override void addChild(Widget w, int position) {
		if(sa is null)
			super.addChild(w, position);
		else {
			sa.addChild(w, position);
			sa.setContentSize(this.minWidth + 1, this.minHeight);
			import std.stdio; writeln(sa.contentWidth, "x", sa.contentHeight);
		}
	}
	*/
}

/**
	Toolbars are lists of buttons (typically icons) that appear under the menu.
	Each button ought to correspond to a menu item.
*/
class ToolBar : Widget {
	version(win32_widgets) {
		private const int idealHeight;
		override int minHeight() { return idealHeight; }
		override int maxHeight() { return idealHeight; }
	} else version(custom_widgets) {
		override int minHeight() { return toolbarIconSize; }// Window.lineHeight * 3/2; }
		override int maxHeight() { return toolbarIconSize; } //Window.lineHeight * 3/2; }
	} else static assert(false);
	override int heightStretchiness() { return 0; }

	version(win32_widgets) 
		HIMAGELIST imageList;

	this(Widget parent) {
		this(null, parent);
	}

	///
	this(Action[] actions, Widget parent = null) {
		super(parent);

		tabStop = false;

		version(win32_widgets) {
			// so i like how the flat thing looks on windows, but not on wine
			// and eh, with windows visual styles enabled it looks cool anyway soooo gonna
			// leave it commented
			createWin32Window(this, "ToolbarWindow32"w, "", TBSTYLE_LIST|/*TBSTYLE_FLAT|*/TBSTYLE_TOOLTIPS);
			
			SendMessageW(hwnd, TB_SETEXTENDEDSTYLE, 0, 8/*TBSTYLE_EX_MIXEDBUTTONS*/);

			imageList = ImageList_Create(
				// width, height
				16, 16,
				ILC_COLOR16 | ILC_MASK,
				16 /*numberOfButtons*/, 0);

			SendMessageW(hwnd, TB_SETIMAGELIST, cast(WPARAM) 0, cast(LPARAM) imageList);
			SendMessageW(hwnd, TB_LOADIMAGES, cast(WPARAM) IDB_STD_SMALL_COLOR, cast(LPARAM) HINST_COMMCTRL);
			SendMessageW(hwnd, TB_SETMAXTEXTROWS, 0, 0);
			SendMessageW(hwnd, TB_AUTOSIZE, 0, 0);

			TBBUTTON[] buttons;

			// FIXME: I_IMAGENONE is if here is no icon
			foreach(action; actions)
				buttons ~= TBBUTTON(MAKELONG(cast(ushort)(action.iconId ? (action.iconId - 1) : -2 /* I_IMAGENONE */), 0), action.id, TBSTATE_ENABLED, 0, 0, 0, cast(int) toWstringzInternal(action.label));

			SendMessageW(hwnd, TB_BUTTONSTRUCTSIZE, cast(WPARAM)TBBUTTON.sizeof, 0);
			SendMessageW(hwnd, TB_ADDBUTTONSW, cast(WPARAM) buttons.length, cast(LPARAM)buttons.ptr);

			SIZE size;
			import core.sys.windows.commctrl;
			SendMessageW(hwnd, TB_GETMAXSIZE, 0, cast(LPARAM) &size);
			idealHeight = size.cy + 4; // the plus 4 is a hack

			/*
			RECT rect;
			GetWindowRect(hwnd, &rect);
			idealHeight = rect.bottom - rect.top + 10; // the +10 is a hack since the size right now doesn't look right on a real Windows XP box
			*/

			assert(idealHeight);
		} else version(custom_widgets) {
			foreach(action; actions)
				addChild(new ToolButton(action));
		} else static assert(false);
	}

	override void recomputeChildLayout() {
		.recomputeChildLayout!"width"(this);
	}
}

enum toolbarIconSize = 24;

///
class ToolButton : Button {
	///
	this(string label, Widget parent = null) {
		super(label, parent);
		tabStop = false;
	}
	///
	this(Action action, Widget parent = null) {
		super(action.label, parent);
		tabStop = false;
		this.action = action;
	}

	version(custom_widgets)
	override void defaultEventHandler_click(Event event) {
		foreach(handler; action.triggered)
			handler();
	}

	Action action;

	override int maxWidth() { return toolbarIconSize; }
	override int minWidth() { return toolbarIconSize; }
	override int maxHeight() { return toolbarIconSize; }
	override int minHeight() { return toolbarIconSize; }

	version(custom_widgets)
	override void paint(WidgetPainter painter) {
		this.draw3dFrame(painter, isDepressed ? FrameStyle.sunk : FrameStyle.risen, currentButtonColor);

		painter.outlineColor = Color.black;

		// I want to get from 16 to 24. that's * 3 / 2
		static assert(toolbarIconSize >= 16);
		enum multiplier = toolbarIconSize / 8;
		enum divisor = 2 + ((toolbarIconSize % 8) ? 1 : 0);
		switch(action.iconId) {
			case GenericIcons.New:
				painter.fillColor = Color.white;
				painter.drawPolygon(
					Point(3, 2) * multiplier / divisor, Point(3, 13) * multiplier / divisor, Point(12, 13) * multiplier / divisor, Point(12, 6) * multiplier / divisor,
					Point(8, 2) * multiplier / divisor, Point(8, 6) * multiplier / divisor, Point(12, 6) * multiplier / divisor, Point(8, 2) * multiplier / divisor,
					Point(3, 2) * multiplier / divisor, Point(3, 13) * multiplier / divisor
				);
			break;
			case GenericIcons.Save:
				painter.fillColor = Color.white;
				painter.outlineColor = Color.black;
				painter.drawRectangle(Point(2, 2) * multiplier / divisor, Point(13, 13) * multiplier / divisor);

				// the label
				painter.drawRectangle(Point(4, 8) * multiplier / divisor, Point(11, 13) * multiplier / divisor);

				// the slider
				painter.fillColor = Color.black;
				painter.outlineColor = Color.black;
				painter.drawRectangle(Point(4, 3) * multiplier / divisor, Point(10, 6) * multiplier / divisor);

				painter.fillColor = Color.white;
				painter.outlineColor = Color.white;
				// the disc window
				painter.drawRectangle(Point(5, 3) * multiplier / divisor, Point(6, 5) * multiplier / divisor);
			break;
			case GenericIcons.Open:
				painter.fillColor = Color.white;
				painter.drawPolygon(
					Point(4, 4) * multiplier / divisor, Point(4, 12) * multiplier / divisor, Point(13, 12) * multiplier / divisor, Point(13, 3) * multiplier / divisor,
					Point(9, 3) * multiplier / divisor, Point(9, 4) * multiplier / divisor, Point(4, 4) * multiplier / divisor);
				painter.drawPolygon(
					Point(2, 6) * multiplier / divisor, Point(11, 6) * multiplier / divisor,
					Point(12, 12) * multiplier / divisor, Point(4, 12) * multiplier / divisor,
					Point(2, 6) * multiplier / divisor);
				//painter.drawLine(Point(9, 6) * multiplier / divisor, Point(13, 7) * multiplier / divisor);
			break;
			case GenericIcons.Copy:
				painter.fillColor = Color.white;
				painter.drawRectangle(Point(3, 2) * multiplier / divisor, Point(9, 10) * multiplier / divisor);
				painter.drawRectangle(Point(6, 5) * multiplier / divisor, Point(12, 13) * multiplier / divisor);
			break;
			case GenericIcons.Cut:
				painter.fillColor = Color.transparent;
				painter.drawLine(Point(3, 2) * multiplier / divisor, Point(10, 9) * multiplier / divisor);
				painter.drawLine(Point(4, 9) * multiplier / divisor, Point(11, 2) * multiplier / divisor);
				painter.drawRectangle(Point(3, 9) * multiplier / divisor, Point(5, 13) * multiplier / divisor);
				painter.drawRectangle(Point(9, 9) * multiplier / divisor, Point(11, 12) * multiplier / divisor);
			break;
			case GenericIcons.Paste:
				painter.fillColor = Color.white;
				painter.drawRectangle(Point(2, 3) * multiplier / divisor, Point(11, 11) * multiplier / divisor);
				painter.drawRectangle(Point(6, 8) * multiplier / divisor, Point(13, 13) * multiplier / divisor);
				painter.drawLine(Point(6, 2) * multiplier / divisor, Point(4, 5) * multiplier / divisor);
				painter.drawLine(Point(6, 2) * multiplier / divisor, Point(9, 5) * multiplier / divisor);
				painter.fillColor = Color.black;
				painter.drawRectangle(Point(4, 5) * multiplier / divisor, Point(9, 6) * multiplier / divisor);
			break;
			case GenericIcons.Help:
				painter.drawText(Point(0, 0), "?", Point(width, height), TextAlignment.Center | TextAlignment.VerticalCenter);
			break;
			case GenericIcons.Undo:
				painter.fillColor = Color.transparent;
				painter.drawArc(Point(3, 4) * multiplier / divisor, 9 * multiplier / divisor, 9 * multiplier / divisor, 0, 360 * 64);
				painter.outlineColor = Color.black;
				painter.fillColor = Color.black;
				painter.drawPolygon(
					Point(4, 4) * multiplier / divisor,
					Point(8, 2) * multiplier / divisor,
					Point(8, 6) * multiplier / divisor,
					Point(4, 4) * multiplier / divisor,
				);
			break;
			case GenericIcons.Redo:
				painter.fillColor = Color.transparent;
				painter.drawArc(Point(3, 4) * multiplier / divisor, 9 * multiplier / divisor, 9 * multiplier / divisor, 0, 360 * 64);
				painter.outlineColor = Color.black;
				painter.fillColor = Color.black;
				painter.drawPolygon(
					Point(10, 4) * multiplier / divisor,
					Point(6, 2) * multiplier / divisor,
					Point(6, 6) * multiplier / divisor,
					Point(10, 4) * multiplier / divisor,
				);
			break;
			default:
				painter.drawText(Point(0, 0), action.label, Point(width, height), TextAlignment.Center | TextAlignment.VerticalCenter);
		}
	}

}


///
class MenuBar : Widget {
	MenuItem[] items;

	version(win32_widgets) {
		HMENU handle;
		///
		this(Widget parent = null) {
			super(parent);

			handle = CreateMenu();
			tabStop = false;
		}
	} else version(custom_widgets) {
		///
		this(Widget parent = null) {
			tabStop = false; // these are selected some other way
			super(parent);
		}

		mixin Padding!q{2};
	} else static assert(false);

	version(custom_widgets)
	override void paint(WidgetPainter painter) {
		draw3dFrame(this, painter, FrameStyle.risen);
	}

	///
	MenuItem addItem(MenuItem item) {
		this.addChild(item);
		items ~= item;
		version(win32_widgets) {
			AppendMenuW(handle, MF_STRING, item.action is null ? 9000 : item.action.id, toWstringzInternal(item.label));
		}
		return item;
	}


	///
	Menu addItem(Menu item) {
		auto mbItem = new MenuItem(item.label, this.parentWindow);

		addChild(mbItem);
		items ~= mbItem;

		version(win32_widgets) {
			AppendMenuW(handle, MF_STRING | MF_POPUP, cast(UINT) item.handle, toWstringzInternal(item.label));
		} else version(custom_widgets) {
			mbItem.defaultEventHandlers["mousedown"] = (Widget e, Event ev) {
				item.popup(mbItem);
			};
		} else static assert(false);

		return item;
	}

	override void recomputeChildLayout() {
		.recomputeChildLayout!"width"(this);
	}

	override int maxHeight() { return Window.lineHeight + 4; }
	override int minHeight() { return Window.lineHeight + 4; }
}


/**
	Status bars appear at the bottom of a MainWindow.
	They are made out of Parts, with a width and content.

	They can have multiple parts or be in simple mode. FIXME: implement


	sb.parts[0].content = "Status bar text!";
*/
class StatusBar : Widget {
	private Part[] partsArray;
	///
	struct Parts {
		@disable this();
		this(StatusBar owner) { this.owner = owner; }
		//@disable this(this);
		///
		@property int length() { return cast(int) owner.partsArray.length; }
		private StatusBar owner;
		private this(StatusBar owner, Part[] parts) {
			this.owner.partsArray = parts;
			this.owner = owner;
		}
		///
		Part opIndex(int p) {
			if(owner.partsArray.length == 0)
				this ~= new StatusBar.Part(300);
			return owner.partsArray[p];
		}

		///
		Part opOpAssign(string op : "~" )(Part p) {
			assert(owner.partsArray.length < 255);
			p.owner = this.owner;
			p.idx = cast(int) owner.partsArray.length;
			owner.partsArray ~= p;
			version(win32_widgets) {
				int[256] pos;
				int cpos = 0;
				foreach(idx, part; owner.partsArray) {
					if(part.width)
						cpos += part.width;
					else
						cpos += 100;

					if(idx + 1 == owner.partsArray.length)
						pos[idx] = -1;
					else
						pos[idx] = cpos;
				}
				SendMessageW(owner.hwnd, WM_USER + 4 /*SB_SETPARTS*/, owner.partsArray.length, cast(int) pos.ptr);
			} else version(custom_widgets) {
				owner.redraw();
			} else static assert(false);

			return p;
		}
	}

	private Parts _parts;
	///
	@property Parts parts() {
		return _parts;
	}

	///
	static class Part {
		int width;
		StatusBar owner;

		///
		this(int w = 100) { width = w; }

		private int idx;
		private string _content;
		///
		@property string content() { return _content; }
		///
		@property void content(string s) {
			version(win32_widgets) {
				_content = s;
				WCharzBuffer bfr = WCharzBuffer(s);
				SendMessageW(owner.hwnd, SB_SETTEXT, idx, cast(LPARAM) bfr.ptr);
			} else version(custom_widgets) {
				if(_content != s) {
					_content = s;
					owner.redraw();
				}
			} else static assert(false);
		}
	}
	string simpleModeContent;
	bool inSimpleMode;


	///
	this(Widget parent = null) {
		super(null); // FIXME
		_parts = Parts(this);
		tabStop = false;
		version(win32_widgets) {
			parentWindow = parent.parentWindow;
			createWin32Window(this, "msctls_statusbar32"w, "", 0);

			RECT rect;
			GetWindowRect(hwnd, &rect);
			idealHeight = rect.bottom - rect.top;
			assert(idealHeight);
		} else version(custom_widgets) {
		} else static assert(false);
	}

	version(custom_widgets)
	override void paint(WidgetPainter painter) {
		this.draw3dFrame(painter, FrameStyle.sunk);
		int cpos = 0;
		int remainingLength = this.width;
		foreach(idx, part; this.partsArray) {
			auto partWidth = part.width ? part.width : ((idx + 1 == this.partsArray.length) ? remainingLength : 100);
			painter.setClipRectangle(Point(cpos, 0), partWidth, height);
			draw3dFrame(cpos, 0, partWidth, height, painter, FrameStyle.sunk);
			painter.setClipRectangle(Point(cpos + 2, 2), partWidth - 4, height - 4);
			painter.drawText(Point(cpos + 4, 0), part.content, Point(width, height), TextAlignment.VerticalCenter);
			cpos += partWidth;
			remainingLength -= partWidth;
		}
	}


	version(win32_widgets) {
		private const int idealHeight;
		override int maxHeight() { return idealHeight; }
		override int minHeight() { return idealHeight; }
	} else version(custom_widgets) {
		override int maxHeight() { return Window.lineHeight + 4; }
		override int minHeight() { return Window.lineHeight + 4; }
	} else static assert(false);
}

/// Displays an in-progress indicator without known values
version(none)
class IndefiniteProgressBar : Widget {
	version(win32_widgets)
	this(Widget parent = null) {
		super(parent);
		createWin32Window(this, "msctls_progress32"w, "", 8 /* PBS_MARQUEE */);
		tabStop = false;
	}
	override int minHeight() { return 10; }
}

/// A progress bar with a known endpoint and completion amount
class ProgressBar : Widget {
	this(Widget parent = null) {
		version(win32_widgets) {
			super(parent);
			createWin32Window(this, "msctls_progress32"w, "", 0);
			tabStop = false;
		} else version(custom_widgets) {
			super(parent);
			max = 100;
			step = 10;
			tabStop = false;
		} else static assert(0);
	}

	version(custom_widgets)
	override void paint(WidgetPainter painter) {
		this.draw3dFrame(painter, FrameStyle.sunk);
		painter.fillColor = progressBarColor;
		painter.drawRectangle(Point(0, 0), width * current / max, height);
	}


	version(custom_widgets) {
		int current;
		int max;
		int step;
	}

	///
	void advanceOneStep() {
		version(win32_widgets)
			SendMessageW(hwnd, PBM_STEPIT, 0, 0);
		else version(custom_widgets)
			addToPosition(step);
		else static assert(false);
	}

	///
	void setStepIncrement(int increment) {
		version(win32_widgets)
			SendMessageW(hwnd, PBM_SETSTEP, increment, 0);
		else version(custom_widgets)
			step = increment;
		else static assert(false);
	}

	///
	void addToPosition(int amount) {
		version(win32_widgets)
			SendMessageW(hwnd, PBM_DELTAPOS, amount, 0);
		else version(custom_widgets)
			setPosition(current + amount);
		else static assert(false);
	}

	///
	void setPosition(int pos) {
		version(win32_widgets)
			SendMessageW(hwnd, PBM_SETPOS, pos, 0);
		else version(custom_widgets) {
			current = pos;
			if(current > max)
				current = max;
			redraw();
		}
		else static assert(false);
	}

	///
	void setRange(ushort min, ushort max) {
		version(win32_widgets)
			SendMessageW(hwnd, PBM_SETRANGE, 0, MAKELONG(min, max));
		else version(custom_widgets) {
			this.max = max;
		}
		else static assert(false);
	}

	override int minHeight() { return 10; }
}

///
class Fieldset : Widget {
	// FIXME: on Windows,it doesn't draw the background on the label
	// on X, it doesn't fix the clipping rectangle for it
	version(win32_widgets)
		override int paddingTop() { return Window.lineHeight; }
	else version(custom_widgets)
		override int paddingTop() { return Window.lineHeight + 2; }
	else static assert(false);
	override int paddingBottom() { return 6; }
	override int paddingLeft() { return 6; }
	override int paddingRight() { return 6; }

	override int marginLeft() { return 6; }
	override int marginRight() { return 6; }
	override int marginTop() { return 2; }
	override int marginBottom() { return 2; }

	string legend;

	///
	this(string legend, Widget parent) {
		version(win32_widgets) {
			super(parent);
			this.legend = legend;
			createWin32Window(this, "button"w, legend, BS_GROUPBOX);
			tabStop = false;
		} else version(custom_widgets) {
			super(parent);
			tabStop = false;
			this.legend = legend;
		} else static assert(0);
	}

	version(custom_widgets)
	override void paint(WidgetPainter painter) {
		painter.fillColor = Color.transparent;
		painter.pen = Pen(Color.black, 1);
		painter.drawRectangle(Point(0, Window.lineHeight / 2), width, height - Window.lineHeight / 2);

		auto tx = painter.textSize(legend);
		painter.outlineColor = Color.transparent;

		static if(UsingSimpledisplayX11) {
			painter.fillColor = windowBackgroundColor;
			painter.drawRectangle(Point(8, 0), tx.width, tx.height);
		} else version(Windows) {
			auto b = SelectObject(painter.impl.hdc, GetSysColorBrush(COLOR_3DFACE));
			painter.drawRectangle(Point(8, -tx.height/2), tx.width, tx.height);
			SelectObject(painter.impl.hdc, b);
		} else static assert(0);
		painter.outlineColor = Color.black;
		painter.drawText(Point(8, 0), legend);
	}


	override int maxHeight() {
		auto m = paddingTop() + paddingBottom();
		foreach(child; children) {
			m += child.maxHeight();
			m += child.marginBottom();
			m += child.marginTop();
		}
		return m + 6;
	}

	override int minHeight() {
		auto m = paddingTop() + paddingBottom();
		foreach(child; children) {
			m += child.minHeight();
			m += child.marginBottom();
			m += child.marginTop();
		}
		return m + 6;
	}
}

/// Draws a line
class HorizontalRule : Widget {
	mixin Margin!q{ 2 };
	override int minHeight() { return 2; }
	override int maxHeight() { return 2; }

	///
	this(Widget parent = null) {
		super(parent);
	}

	override void paint(WidgetPainter painter) {
		painter.outlineColor = darkAccentColor;
		painter.drawLine(Point(0, 0), Point(width, 0));
		painter.outlineColor = lightAccentColor;
		painter.drawLine(Point(0, 1), Point(width, 1));
	}
}

/// ditto
class VerticalRule : Widget {
	mixin Margin!q{ 2 };
	override int minWidth() { return 2; }
	override int maxWidth() { return 2; }

	///
	this(Widget parent = null) {
		super(parent);
	}

	override void paint(WidgetPainter painter) {
		painter.outlineColor = darkAccentColor;
		painter.drawLine(Point(0, 0), Point(0, height));
		painter.outlineColor = lightAccentColor;
		painter.drawLine(Point(1, 0), Point(1, height));
	}
}


///
class Menu : Window {
	void remove() {
		foreach(i, child; parentWindow.children)
			if(child is this) {
				parentWindow.children = parentWindow.children[0 .. i] ~ parentWindow.children[i + 1 .. $];
				break;
			}
		parentWindow.redraw();

		parentWindow.releaseMouseCapture();
	}

	///
	void addSeparator() {
		version(win32_widgets)
			AppendMenu(handle, MF_SEPARATOR, 0, null);
		else version(custom_widgets)
			auto hr = new HorizontalRule(this);
		else static assert(0);
	}

	override int paddingTop() { return 4; }
	override int paddingBottom() { return 4; }
	override int paddingLeft() { return 2; }
	override int paddingRight() { return 2; }

	version(win32_widgets) {}
	else version(custom_widgets) {
		SimpleWindow dropDown;
		Widget menuParent;
		void popup(Widget parent) {
			this.menuParent = parent;

			auto w = 150;
			auto h = paddingTop + paddingBottom;
			Widget previousChild;
			foreach(child; this.children) {
				h += child.minHeight();
				h += mymax(child.marginTop(), previousChild ? previousChild.marginBottom() : 0);
				previousChild = child;
			}

			if(previousChild)
			h += previousChild.marginBottom();

			auto coord = parent.globalCoordinates();
			dropDown.moveResize(coord.x, coord.y + parent.parentWindow.lineHeight, w, h);
			this.x = 0;
			this.y = 0;
			this.width = dropDown.width;
			this.height = dropDown.height;
			this.drawableWindow = dropDown;
			this.recomputeChildLayout();

			static if(UsingSimpledisplayX11)
				XSync(XDisplayConnection.get, 0);

			dropDown.visibilityChanged = (bool visible) {
				if(visible) {
					this.redraw();
					dropDown.grabInput();
				} else {
					dropDown.releaseInputGrab();
				}
			};

			dropDown.show();

			bool firstClick = true;

			clickListener = this.addEventListener(EventType.click, (Event ev) {
				if(firstClick) {
					firstClick = false;
					//return;
				}
				//if(ev.clientX < 0 || ev.clientY < 0 || ev.clientX > width || ev.clientY > height)
					unpopup();
			});
		}

		EventListener clickListener;
	}
	else static assert(false);

	version(custom_widgets)
	void unpopup() {
		mouseLastOver = mouseLastDownOn = null;
		dropDown.hide();
		if(!menuParent.parentWindow.win.closed) {
			if(auto maw = cast(MouseActivatedWidget) menuParent) {
				maw.isDepressed = false;
				maw.isHovering = false;
				maw.redraw();
			}
			menuParent.parentWindow.win.focus();
		}
		clickListener.disconnect();
	}

	MenuItem[] items;

	///
	MenuItem addItem(MenuItem item) {
		addChild(item);
		items ~= item;
		version(win32_widgets) {
			AppendMenuW(handle, MF_STRING, item.action is null ? 9000 : item.action.id, toWstringzInternal(item.label));
		}
		return item;
	}

	string label;

	version(win32_widgets) {
		HMENU handle;
		///
		this(string label, Widget parent = null) {
			super(parent);
			this.label = label;
			handle = CreatePopupMenu();
		}
	} else version(custom_widgets) {
		///
		this(string label, Widget parent = null) {

			if(dropDown) {
				dropDown.close();
			}
			dropDown = new SimpleWindow(
				150, 4,
				null, OpenGlOptions.no, Resizability.fixedSize, WindowTypes.dropdownMenu, WindowFlags.dontAutoShow/*, window*/);

			this.label = label;

			super(dropDown);
		}
	} else static assert(false);

	override int maxHeight() { return Window.lineHeight; }
	override int minHeight() { return Window.lineHeight; }

	version(custom_widgets)
	override void paint(WidgetPainter painter) {
		this.draw3dFrame(painter, FrameStyle.risen);
	}
}

///
class MenuItem : MouseActivatedWidget {
	Menu submenu;

	Action action;
	string label;

	override int paddingLeft() { return 4; }

	override int maxHeight() { return Window.lineHeight + 4; }
	override int minHeight() { return Window.lineHeight + 4; }
	override int minWidth() { return Window.lineHeight * cast(int) label.length + 8; }
	override int maxWidth() {
		if(cast(MenuBar) parent)
			return Window.lineHeight / 2 * cast(int) label.length + 8;
		return int.max;
	}
	///
	this(string lbl, Widget parent = null) {
		super(parent);
		//label = lbl; // FIXME
		foreach(char ch; lbl) // FIXME
			if(ch != '&') // FIXME
				label ~= ch; // FIXME
		tabStop = false; // these are selected some other way
	}

	version(custom_widgets)
	override void paint(WidgetPainter painter) {
		if(isDepressed)
			this.draw3dFrame(painter, FrameStyle.sunk);
		if(isHovering)
			painter.outlineColor = activeMenuItemColor;
		else
			painter.outlineColor = Color.black;
		painter.fillColor = Color.transparent;
		painter.drawText(Point(cast(MenuBar) this.parent ? 4 : 20, 2), label, Point(width, height), TextAlignment.Left);
		if(action && action.accelerator !is KeyEvent.init) {
			painter.drawText(Point(cast(MenuBar) this.parent ? 4 : 20, 2), action.accelerator.toStr(), Point(width - 4, height), TextAlignment.Right);

		}
	}


	///
	this(Action action, Widget parent = null) {
		assert(action !is null);
		this(action.label);
		this.action = action;
		tabStop = false; // these are selected some other way
	}

	override void defaultEventHandler_triggered(Event event) {
		if(action)
		foreach(handler; action.triggered)
			handler();

		if(auto pmenu = cast(Menu) this.parent)
			pmenu.remove();

		super.defaultEventHandler_triggered(event);
	}
}

version(win32_widgets)
///
class MouseActivatedWidget : Widget {
	bool isChecked() {
		assert(hwnd);
		return SendMessageW(hwnd, BM_GETCHECK, 0, 0) == BST_CHECKED;

	}
	void isChecked(bool state) {
		assert(hwnd);
		SendMessageW(hwnd, BM_SETCHECK, state ? BST_CHECKED : BST_UNCHECKED, 0);

	}

	this(Widget parent = null) {
		super(parent);
	}
}
else version(custom_widgets)
///
class MouseActivatedWidget : Widget {
	bool isDepressed = false;
	bool isHovering = false;
	bool isChecked = false;

	override void attachedToWindow(Window w) {
		w.addEventListener("mouseup", delegate (Widget _this, Event ev) {
			isDepressed = false;
		});
	}

	this(Widget parent = null) {
		super(parent);
		addEventListener("mouseenter", delegate (Widget _this, Event ev) {
			isHovering = true;
			redraw();
		});

		addEventListener("mouseleave", delegate (Widget _this, Event ev) {
			isHovering = false;
			isDepressed = false;
			redraw();
		});

		addEventListener("mousedown", delegate (Widget _this, Event ev) {
			isDepressed = true;
			redraw();
		});

		addEventListener("mouseup", delegate (Widget _this, Event ev) {
			isDepressed = false;
			redraw();
		});
	}

	override void defaultEventHandler_focus(Event ev) {
		super.defaultEventHandler_focus(ev);
		this.redraw();
	}
	override void defaultEventHandler_blur(Event ev) {
		super.defaultEventHandler_blur(ev);
		isDepressed = false;
		isHovering = false;
		this.redraw();
	}
	override void defaultEventHandler_keydown(Event ev) {
		super.defaultEventHandler_keydown(ev);
		if(ev.key == Key.Space || ev.key == Key.Enter || ev.key == Key.PadEnter) {
			isDepressed = true;
			this.redraw();
		}
	}
	override void defaultEventHandler_keyup(Event ev) {
		super.defaultEventHandler_keyup(ev);
		if(!isDepressed)
			return;
		isDepressed = false;
		this.redraw();

		auto event = new Event("triggered", this);
		event.sendDirectly();
	}
	override void defaultEventHandler_click(Event ev) {
		super.defaultEventHandler_click(ev);
		if(this.tabStop)
			this.focus();
		auto event = new Event("triggered", this);
		event.sendDirectly();
	}

}
else static assert(false);

/*
/++
	Like the tablet thing, it would have a label, a description, and a switch slider thingy.

	Basically the same as a checkbox.
+/
class OnOffSwitch : MouseActivatedWidget {

}
*/

///
class Checkbox : MouseActivatedWidget {

	version(win32_widgets) {
		override int maxHeight() { return 16; }
		override int minHeight() { return 16; }
	} else version(custom_widgets) {
		override int maxHeight() { return Window.lineHeight; }
		override int minHeight() { return Window.lineHeight; }
	} else static assert(0);

	override int marginLeft() { return 4; }

	private string label;

	///
	this(string label, Widget parent = null) {
		super(parent);
		this.label = label;
		version(win32_widgets) {
			createWin32Window(this, "button"w, label, BS_AUTOCHECKBOX);
		} else version(custom_widgets) {

		} else static assert(0);
	}

	version(custom_widgets)
	override void paint(WidgetPainter painter) {
		if(isFocused()) {
			painter.pen = Pen(Color.black, 1, Pen.Style.Dotted);
			painter.fillColor = windowBackgroundColor;
			painter.drawRectangle(Point(0, 0), width, height);
			painter.pen = Pen(Color.black, 1, Pen.Style.Solid);
		} else {
			painter.pen = Pen(windowBackgroundColor, 1, Pen.Style.Solid);
			painter.fillColor = windowBackgroundColor;
			painter.drawRectangle(Point(0, 0), width, height);
		}


		enum buttonSize = 16;

		painter.outlineColor = Color.black;
		painter.fillColor = Color.white;
		painter.drawRectangle(Point(2, 2), buttonSize - 2, buttonSize - 2);

		if(isChecked) {
			painter.pen = Pen(Color.black, 2);
			// I'm using height so the checkbox is square
			enum padding = 5;
			painter.drawLine(Point(padding, padding), Point(buttonSize - (padding-2), buttonSize - (padding-2)));
			painter.drawLine(Point(buttonSize-(padding-2), padding), Point(padding, buttonSize - (padding-2)));

			painter.pen = Pen(Color.black, 1);
		}

		painter.drawText(Point(buttonSize + 4, 0), label, Point(width, height), TextAlignment.Left | TextAlignment.VerticalCenter);
	}

	override void defaultEventHandler_triggered(Event ev) {
		isChecked = !isChecked;

		auto event = new Event(EventType.change, this);
		event.dispatch();

		redraw();
	};

}

/// Adds empty space to a layout.
class VerticalSpacer : Widget {
	///
	this(Widget parent = null) {
		super(parent);
	}
}

/// ditto
class HorizontalSpacer : Widget {
	///
	this(Widget parent = null) {
		super(parent);
		this.tabStop = false;
	}
}


///
class Radiobox : MouseActivatedWidget {

	version(win32_widgets) {
		override int maxHeight() { return 16; }
		override int minHeight() { return 16; }
	} else version(custom_widgets) {
		override int maxHeight() { return Window.lineHeight; }
		override int minHeight() { return Window.lineHeight; }
	} else static assert(0);

	override int marginLeft() { return 4; }

	private string label;

	version(win32_widgets)
	this(string label, Widget parent = null) {
		super(parent);
		this.label = label;
		createWin32Window(this, "button"w, label, BS_AUTORADIOBUTTON);
	}
	else version(custom_widgets)
	this(string label, Widget parent = null) {
		super(parent);
		this.label = label;
		height = 16;
		width = height + 4 + cast(int) label.length * 16;
	}
	else static assert(false);

	version(custom_widgets)
	override void paint(WidgetPainter painter) {
		if(isFocused) {
			painter.fillColor = windowBackgroundColor;
			painter.pen = Pen(Color.black, 1, Pen.Style.Dotted);
		} else {
			painter.fillColor = windowBackgroundColor;
			painter.outlineColor = windowBackgroundColor;
		}
		painter.drawRectangle(Point(0, 0), width, height);

		painter.pen = Pen(Color.black, 1, Pen.Style.Solid);

		enum buttonSize = 16;

		painter.outlineColor = Color.black;
		painter.fillColor = Color.white;
		painter.drawEllipse(Point(2, 2), Point(buttonSize - 2, buttonSize - 2));
		if(isChecked) {
			painter.outlineColor = Color.black;
			painter.fillColor = Color.black;
			// I'm using height so the checkbox is square
			painter.drawEllipse(Point(5, 5), Point(buttonSize - 5, buttonSize - 5));
		}

		painter.drawText(Point(buttonSize + 4, 0), label, Point(width, height), TextAlignment.Left | TextAlignment.VerticalCenter);
	}


	override void defaultEventHandler_triggered(Event ev) {
		isChecked = true;

		if(this.parent) {
			foreach(child; this.parent.children) {
				if(child is this) continue;
				if(auto rb = cast(Radiobox) child) {
					rb.isChecked = false;
					auto event = new Event(EventType.change, rb);
					event.dispatch();
					rb.redraw();
				}
			}
		}

		auto event = new Event(EventType.change, this);
		event.dispatch();

		redraw();
	}

}


///
class Button : MouseActivatedWidget {
	Color normalBgColor;
	Color hoverBgColor;
	Color depressedBgColor;

	override int heightStretchiness() { return 3; }
	override int widthStretchiness() { return 3; }

	version(win32_widgets)
	override void handleWmCommand(ushort cmd, ushort id) {
		auto event = new Event("triggered", this);
		event.dispatch();
	}

	version(win32_widgets) {}
	else version(custom_widgets)
	Color currentButtonColor() {
		if(isHovering) {
			return isDepressed ? depressedBgColor : hoverBgColor;
		}

		return normalBgColor;
	}
	else static assert(false);

	private string label_;

	string label() { return label_; }
	void label(string l) {
		label_ = l;
		version(win32_widgets) {
			WCharzBuffer bfr = WCharzBuffer(l);
			SetWindowTextW(hwnd, bfr.ptr);
		} else version(custom_widgets) {
			redraw();
		}
	}

	version(win32_widgets)
	this(string label, Widget parent = null) {
		// FIXME: use ideal button size instead
		width = 50;
		height = 30;
		super(parent);
		createWin32Window(this, "button"w, label, BS_PUSHBUTTON);

		this.label = label;
	}
	else version(custom_widgets)
	this(string label, Widget parent = null) {
		width = 50;
		height = 30;
		super(parent);
		normalBgColor = buttonColor;
		hoverBgColor = hoveringColor;
		depressedBgColor = depressedButtonColor;

		this.label = label;
	}
	else static assert(false);

	override int minHeight() { return Window.lineHeight + 4; }

	version(custom_widgets)
	override void paint(WidgetPainter painter) {
		this.draw3dFrame(painter, isDepressed ? FrameStyle.sunk : FrameStyle.risen, currentButtonColor);


		painter.outlineColor = Color.black;
		painter.drawText(Point(0, 0), label, Point(width, height), TextAlignment.Center | TextAlignment.VerticalCenter);

		if(isFocused()) {
			painter.fillColor = Color.transparent;
			painter.pen = Pen(Color.black, 1, Pen.Style.Dotted);
			painter.drawRectangle(Point(2, 2), width - 4, height - 4);
			painter.pen = Pen(Color.black, 1, Pen.Style.Solid);

		}
	}

}

/++
	A button with a consistent size, suitable for user commands like OK and Cancel.
+/
class CommandButton : Button {
	this(string label, Widget parent = null) {
		super(label, parent);
	}

	override int maxHeight() {
		return Window.lineHeight + 4;
	}

	override int maxWidth() {
		return Window.lineHeight * 4;
	}

	override int marginLeft() { return 12; }
	override int marginRight() { return 12; }
	override int marginTop() { return 12; }
	override int marginBottom() { return 12; }
}

///
enum ArrowDirection {
	left, ///
	right, ///
	up, ///
	down ///
}

///
version(custom_widgets)
class ArrowButton : Button {
	///
	this(ArrowDirection direction, Widget parent = null) {
		super("", parent);
		this.direction = direction;
	}

	private ArrowDirection direction;

	override int minHeight() { return 16; }
	override int maxHeight() { return 16; }
	override int minWidth() { return 16; }
	override int maxWidth() { return 16; }

	override void paint(WidgetPainter painter) {
		super.paint(painter);

		painter.outlineColor = Color.black;
		painter.fillColor = Color.black;

		auto offset = Point((this.width - 16) / 2, (this.height - 16) / 2);

		final switch(direction) {
			case ArrowDirection.up:
				painter.drawPolygon(
					Point(2, 10) + offset,
					Point(7, 5) + offset,
					Point(12, 10) + offset,
					Point(2, 10) + offset
				);
			break;
			case ArrowDirection.down:
				painter.drawPolygon(
					Point(2, 6) + offset,
					Point(7, 11) + offset,
					Point(12, 6) + offset,
					Point(2, 6) + offset
				);
			break;
			case ArrowDirection.left:
				painter.drawPolygon(
					Point(10, 2) + offset,
					Point(5, 7) + offset,
					Point(10, 12) + offset,
					Point(10, 2) + offset
				);
			break;
			case ArrowDirection.right:
				painter.drawPolygon(
					Point(6, 2) + offset,
					Point(11, 7) + offset,
					Point(6, 12) + offset,
					Point(6, 2) + offset
				);
			break;
		}
	}
}

private
int[2] getChildPositionRelativeToParentOrigin(Widget c) nothrow {
	int x, y;
	Widget par = c;
	while(par) {
		x += par.x;
		y += par.y;
		par = par.parent;
	}
	return [x, y];
}

version(win32_widgets)
private
int[2] getChildPositionRelativeToParentHwnd(Widget c) nothrow {
	int x, y;
	Widget par = c;
	while(par) {
		x += par.x;
		y += par.y;
		par = par.parent;
		if(par !is null && par.useNativeDrawing())
			break;
	}
	return [x, y];
}

///
class ImageBox : Widget {
	private MemoryImage image_;

	///
	public void setImage(MemoryImage image){
		this.image_ = image;
		if(this.parentWindow && this.parentWindow.win)
			sprite = new Sprite(this.parentWindow.win, Image.fromMemoryImage(image_));
		redraw();
	}

	/// How to fit the image in the box if they aren't an exact match in size?
	enum HowToFit {
		center, /// centers the image, cropping around all the edges as needed
		crop, /// always draws the image in the upper left, cropping the lower right if needed
		// stretch, /// not implemented
	}

	private Sprite sprite;
	private HowToFit howToFit_;

	private Color backgroundColor_;

	///
	this(MemoryImage image, HowToFit howToFit, Color backgroundColor = Color.transparent, Widget parent = null) {
		this.image_ = image;
		this.tabStop = false;
		this.howToFit_ = howToFit;
		this.backgroundColor_ = backgroundColor;
		super(parent);
		updateSprite();
	}

	private void updateSprite() {
		if(sprite is null && this.parentWindow && this.parentWindow.win)
			sprite = new Sprite(this.parentWindow.win, Image.fromMemoryImage(image_));
	}

	override void paint(WidgetPainter painter) {
		updateSprite();
		if(backgroundColor_.a) {
			painter.fillColor = backgroundColor_;
			painter.drawRectangle(Point(0, 0), width, height);
		}
		if(howToFit_ == HowToFit.crop)
			sprite.drawAt(painter, Point(0, 0));
		else if(howToFit_ == HowToFit.center) {
			sprite.drawAt(painter, Point((width - image_.width) / 2, (height - image_.height) / 2));
		}
	}
}

///
class TextLabel : Widget {
	override int maxHeight() { return Window.lineHeight; }
	override int minHeight() { return Window.lineHeight; }
	override int minWidth() { return 32; }

	string label_;

	///
	@scriptable
	string label() { return label_; }

	///
	@scriptable
	void label(string l) {
		label_ = l;
		redraw();
	}

	///
	this(string label, Widget parent = null) {
		this.label_ = label;
		this.alignment = TextAlignment.Right;
		this.tabStop = false;
		super(parent);
	}

	///
	this(string label, TextAlignment alignment, Widget parent = null) {
		this.label_ = label;
		this.alignment = alignment;
		this.tabStop = false;
		super(parent);
	}

	TextAlignment alignment;

	override void paint(WidgetPainter painter) {
		painter.outlineColor = Color.black;
		painter.drawText(Point(0, 0), this.label, Point(width, height), alignment);
	}

}

version(custom_widgets)
	private mixin ExperimentalTextComponent;

version(win32_widgets)
	alias EditableTextWidgetParent = Widget; ///
else version(custom_widgets)
	alias EditableTextWidgetParent = ScrollableWidget; ///
else static assert(0);

/// Contains the implementation of text editing
abstract class EditableTextWidget : EditableTextWidgetParent {
	this(Widget parent = null) {
		super(parent);
	}

	bool wordWrapEnabled_ = false;
	void wordWrapEnabled(bool enabled) {
		version(win32_widgets) {
			SendMessageW(hwnd, EM_FMTLINES, enabled ? 1 : 0, 0);
		} else version(custom_widgets) {
			wordWrapEnabled_ = enabled; // FIXME
		} else static assert(false);
	}

	override int minWidth() { return 16; }
	override int minHeight() { return Window.lineHeight + 0; } // the +0 is to leave room for the padding
	override int widthStretchiness() { return 7; }

	void selectAll() {
		version(win32_widgets)
			SendMessage(hwnd, EM_SETSEL, 0, -1);
		else version(custom_widgets) {
			textLayout.selectAll();
			redraw();
		}
	}

	@property string content() {
		version(win32_widgets) {
			wchar[4096] bufferstack;
			wchar[] buffer;
			auto len = GetWindowTextLength(hwnd);
			if(len < bufferstack.length)
				buffer = bufferstack[0 .. len + 1];
			else
				buffer = new wchar[](len + 1);

			auto l = GetWindowTextW(hwnd, buffer.ptr, cast(int) buffer.length);
			if(l >= 0)
				return makeUtf8StringFromWindowsString(buffer[0 .. l]);
			else
				return null;
		} else version(custom_widgets) {
			return textLayout.getPlainText();
		} else static assert(false);
	}
	@property void content(string s) {
		version(win32_widgets) {
			WCharzBuffer bfr = WCharzBuffer(s, WindowsStringConversionFlags.convertNewLines);
			SetWindowTextW(hwnd, bfr.ptr);
		} else version(custom_widgets) {
			textLayout.clear();
			textLayout.addText(s);

			{
			// FIXME: it should be able to get this info easier
			auto painter = draw();
			textLayout.redoLayout(painter);
			}
			auto cbb = textLayout.contentBoundingBox();
			setContentSize(cbb.width, cbb.height);
			/*
			textLayout.addText(ForegroundColor.red, s);
			textLayout.addText(ForegroundColor.blue, TextFormat.underline, "http://dpldocs.info/");
			textLayout.addText(" is the best!");
			*/
			redraw();
		}
		else static assert(false);
	}

	void addText(string txt) {
		version(custom_widgets) {

			textLayout.addText(txt);

			{
			// FIXME: it should be able to get this info easier
			auto painter = draw();
			textLayout.redoLayout(painter);
			}
			auto cbb = textLayout.contentBoundingBox();
			setContentSize(cbb.width, cbb.height);

		} else version(win32_widgets) {
			// get the current selection
			DWORD StartPos, EndPos;
			SendMessageW( hwnd, EM_GETSEL, cast(WPARAM)(&StartPos), cast(LPARAM)(&EndPos) );

			// move the caret to the end of the text
			int outLength = GetWindowTextLengthW(hwnd);
			SendMessageW( hwnd, EM_SETSEL, outLength, outLength );

			// insert the text at the new caret position
			WCharzBuffer bfr = WCharzBuffer(txt, WindowsStringConversionFlags.convertNewLines);
			SendMessageW( hwnd, EM_REPLACESEL, TRUE, cast(LPARAM) bfr.ptr );

			// restore the previous selection
			SendMessageW( hwnd, EM_SETSEL, StartPos, EndPos );
		} else static assert(0);
	}

	version(custom_widgets)
	override void paintFrameAndBackground(WidgetPainter painter) {
		this.draw3dFrame(painter, FrameStyle.sunk, Color.white);
	}

	version(win32_widgets) { /* will do it with Windows calls in the classes */ }
	else version(custom_widgets) {
		// FIXME

		Timer caretTimer;
		TextLayout textLayout;

		void setupCustomTextEditing() {
			textLayout = new TextLayout(Rectangle(4, 2, width - 8, height - 4));
		}

		override void paint(WidgetPainter painter) {
			if(parentWindow.win.closed) return;

			textLayout.boundingBox = Rectangle(4, 2, width - 8, height - 4);

			/*
			painter.outlineColor = Color.white;
			painter.fillColor = Color.white;
			painter.drawRectangle(Point(4, 4), contentWidth, contentHeight);
			*/

			painter.outlineColor = Color.black;
			// painter.drawText(Point(4, 4), content, Point(width - 4, height - 4));

			textLayout.caretShowingOnScreen = false;

			textLayout.drawInto(painter, !parentWindow.win.closed && isFocused());
		}


		override MouseCursor cursor() {
			return GenericCursor.Text;
		}
	}
	else static assert(false);



	version(custom_widgets)
	override void defaultEventHandler_mousedown(Event ev) {
		super.defaultEventHandler_mousedown(ev);
		if(parentWindow.win.closed) return;
		if(ev.button == MouseButton.left) {
			if(textLayout.selectNone())
				redraw();
			textLayout.moveCaretToPixelCoordinates(ev.clientX, ev.clientY);
			this.focus();
			//this.parentWindow.win.grabInput();
		} else if(ev.button == MouseButton.middle) {
			static if(UsingSimpledisplayX11) {
				getPrimarySelection(parentWindow.win, (txt) {
					textLayout.insert(txt);
					redraw();

					auto cbb = textLayout.contentBoundingBox();
					setContentSize(cbb.width, cbb.height);
				});
			}
		}
	}

	version(custom_widgets)
	override void defaultEventHandler_mouseup(Event ev) {
		//this.parentWindow.win.releaseInputGrab();
		super.defaultEventHandler_mouseup(ev);
	}

	version(custom_widgets)
	override void defaultEventHandler_mousemove(Event ev) {
		super.defaultEventHandler_mousemove(ev);
		if(ev.state & ModifierState.leftButtonDown) {
			textLayout.selectToPixelCoordinates(ev.clientX, ev.clientY);
			redraw();
		}
	}

	version(custom_widgets)
	override void defaultEventHandler_focus(Event ev) {
		super.defaultEventHandler_focus(ev);
		if(parentWindow.win.closed) return;
		auto painter = this.draw();
		textLayout.drawCaret(painter);

		if(caretTimer) {
			caretTimer.destroy();
			caretTimer = null;
		}

		bool blinkingCaret = true;
		static if(UsingSimpledisplayX11)
			if(!Image.impl.xshmAvailable)
				blinkingCaret = false; // if on a remote connection, don't waste bandwidth on an expendable blink

		if(blinkingCaret)
		caretTimer = new Timer(500, {
			if(parentWindow.win.closed) {
				caretTimer.destroy();
				return;
			}
			if(isFocused()) {
				auto painter = this.draw();
				textLayout.drawCaret(painter);
			} else if(textLayout.caretShowingOnScreen) {
				auto painter = this.draw();
				textLayout.eraseCaret(painter);
			}
		});
	}

	override void defaultEventHandler_blur(Event ev) {
		super.defaultEventHandler_blur(ev);
		if(parentWindow.win.closed) return;
		version(custom_widgets) {
			auto painter = this.draw();
			textLayout.eraseCaret(painter);
			if(caretTimer) {
				caretTimer.destroy();
				caretTimer = null;
			}
		}

		auto evt = new Event(EventType.change, this);
		evt.stringValue = this.content;
		evt.dispatch();
	}

	version(custom_widgets)
	override void defaultEventHandler_char(Event ev) {
		super.defaultEventHandler_char(ev);
		textLayout.insert(ev.character);
		redraw();

		// FIXME: too inefficient
		auto cbb = textLayout.contentBoundingBox();
		setContentSize(cbb.width, cbb.height);
	}
	version(custom_widgets)
	override void defaultEventHandler_keydown(Event ev) {
		//super.defaultEventHandler_keydown(ev);
		switch(ev.key) {
			case Key.Delete:
				textLayout.delete_();
				redraw();
			break;
			case Key.Left:
				textLayout.moveLeft();
				redraw();
			break;
			case Key.Right:
				textLayout.moveRight();
				redraw();
			break;
			case Key.Up:
				textLayout.moveUp();
				redraw();
			break;
			case Key.Down:
				textLayout.moveDown();
				redraw();
			break;
			case Key.Home:
				textLayout.moveHome();
				redraw();
			break;
			case Key.End:
				textLayout.moveEnd();
				redraw();
			break;
			case Key.PageUp:
				foreach(i; 0 .. 32)
				textLayout.moveUp();
				redraw();
			break;
			case Key.PageDown:
				foreach(i; 0 .. 32)
				textLayout.moveDown();
				redraw();
			break;

			default:
				 {} // intentionally blank, let "char" handle it
		}
		/*
		if(ev.key == Key.Backspace) {
			textLayout.backspace();
			redraw();
		}
		*/
		ensureVisibleInScroll(textLayout.caretBoundingBox());
	}


}

///
class LineEdit : EditableTextWidget {
	// FIXME: hack
	version(custom_widgets) {
	override bool showingVerticalScroll() { return false; }
	override bool showingHorizontalScroll() { return false; }
	}

	///
	this(Widget parent = null) {
		super(parent);
		version(win32_widgets) {
			createWin32Window(this, "edit"w, "", 
				0, WS_EX_CLIENTEDGE);//|WS_HSCROLL|ES_AUTOHSCROLL);
		} else version(custom_widgets) {
			setupCustomTextEditing();
			addEventListener("char", delegate(Widget _this, Event ev) {
				if(ev.character == '\n')
					ev.preventDefault();
			});
		} else static assert(false);
	}
	override int maxHeight() { return Window.lineHeight + 4; }
	override int minHeight() { return Window.lineHeight + 4; }
}

///
class TextEdit : EditableTextWidget {
	///
	this(Widget parent = null) {
		super(parent);
		version(win32_widgets) {
			createWin32Window(this, "edit"w, "", 
				0|WS_VSCROLL|WS_HSCROLL|ES_MULTILINE|ES_WANTRETURN|ES_AUTOHSCROLL|ES_AUTOVSCROLL, WS_EX_CLIENTEDGE);
		} else version(custom_widgets) {
			setupCustomTextEditing();
		} else static assert(false);
	}
	override int maxHeight() { return int.max; }
	override int heightStretchiness() { return 7; }
}


/++

+/
version(none)
class RichTextDisplay : Widget {
	@property void content(string c) {}
	void appendContent(string c) {}
}

///
class MessageBox : Window {
	private string message;
	MessageBoxButton buttonPressed = MessageBoxButton.None;
	///
	this(string message, string[] buttons = ["OK"], MessageBoxButton[] buttonIds = [MessageBoxButton.OK]) {
		super(300, 100);

		assert(buttons.length);
		assert(buttons.length ==  buttonIds.length);

		this.message = message;

		int buttonsWidth = cast(int) buttons.length * 50 + (cast(int) buttons.length - 1) * 16;

		int x = this.width / 2 - buttonsWidth / 2;

		foreach(idx, buttonText; buttons) {
			auto button = new Button(buttonText, this);
			button.x = x;
			button.y = height - (button.height + 10);
			button.addEventListener(EventType.triggered, ((size_t idx) { return () {
				this.buttonPressed = buttonIds[idx];
				win.close();
			}; })(idx));

			button.registerMovement();
			x += button.width;
			x += 16;
			if(idx == 0)
				button.focus();
		}

		win.show();
		redraw();
	}

	override void paint(WidgetPainter painter) {
		super.paint(painter);
		painter.outlineColor = Color.black;
		painter.drawText(Point(0, 0), message, Point(width, height / 2), TextAlignment.Center | TextAlignment.VerticalCenter);
	}

	// this one is all fixed position
	override void recomputeChildLayout() {}
}

///
enum MessageBoxStyle {
	OK, ///
	OKCancel, ///
	RetryCancel, ///
	YesNo, ///
	YesNoCancel, ///
	RetryCancelContinue /// In a multi-part process, if one part fails, ask the user if you should retry that failed step, cancel the entire process, or just continue with the next step, accepting failure on this step.
}

///
enum MessageBoxIcon {
	None, ///
	Info, ///
	Warning, ///
	Error ///
}

/// Identifies the button the user pressed on a message box.
enum MessageBoxButton {
	None, /// The user closed the message box without clicking any of the buttons.
	OK, ///
	Cancel, ///
	Retry, ///
	Yes, ///
	No, ///
	Continue ///
}


/++
	Displays a modal message box, blocking until the user dismisses it.

	Returns: the button pressed.
+/
MessageBoxButton messageBox(string title, string message, MessageBoxStyle style = MessageBoxStyle.OK, MessageBoxIcon icon = MessageBoxIcon.None) {
	version(win32_widgets) {
		WCharzBuffer t = WCharzBuffer(title);
		WCharzBuffer m = WCharzBuffer(message);
		UINT type;
		with(MessageBoxStyle)
		final switch(style) {
			case OK: type |= MB_OK; break;
			case OKCancel: type |= MB_OKCANCEL; break;
			case RetryCancel: type |= MB_RETRYCANCEL; break;
			case YesNo: type |= MB_YESNO; break;
			case YesNoCancel: type |= MB_YESNOCANCEL; break;
			case RetryCancelContinue: type |= MB_CANCELTRYCONTINUE; break;
		}
		with(MessageBoxIcon)
		final switch(icon) {
			case None: break;
			case Info: type |= MB_ICONINFORMATION; break;
			case Warning: type |= MB_ICONWARNING; break;
			case Error: type |= MB_ICONERROR; break;
		}
		switch(MessageBoxW(null, m.ptr, t.ptr, type)) {
			case IDOK: return MessageBoxButton.OK;
			case IDCANCEL: return MessageBoxButton.Cancel;
			case IDTRYAGAIN, IDRETRY: return MessageBoxButton.Retry;
			case IDYES: return MessageBoxButton.Yes;
			case IDNO: return MessageBoxButton.No;
			case IDCONTINUE: return MessageBoxButton.Continue;
			default: return MessageBoxButton.None;
		}
	} else {
		string[] buttons;
		MessageBoxButton[] buttonIds;
		with(MessageBoxStyle)
		final switch(style) {
			case OK:
				buttons = ["OK"];
				buttonIds = [MessageBoxButton.OK];
			break;
			case OKCancel:
				buttons = ["OK", "Cancel"];
				buttonIds = [MessageBoxButton.OK, MessageBoxButton.Cancel];
			break;
			case RetryCancel:
				buttons = ["Retry", "Cancel"];
				buttonIds = [MessageBoxButton.Retry, MessageBoxButton.Cancel];
			break;
			case YesNo:
				buttons = ["Yes", "No"];
				buttonIds = [MessageBoxButton.Yes, MessageBoxButton.No];
			break;
			case YesNoCancel:
				buttons = ["Yes", "No", "Cancel"];
				buttonIds = [MessageBoxButton.Yes, MessageBoxButton.No, MessageBoxButton.Cancel];
			break;
			case RetryCancelContinue:
				buttons = ["Try Again", "Cancel", "Continue"];
				buttonIds = [MessageBoxButton.Retry, MessageBoxButton.Cancel, MessageBoxButton.Continue];
			break;
		}
		auto mb = new MessageBox(message, buttons, buttonIds);
		EventLoop el = EventLoop.get;
		el.run(() { return !mb.win.closed; });
		return mb.buttonPressed;
	}
}

/// ditto
int messageBox(string message, MessageBoxStyle style = MessageBoxStyle.OK, MessageBoxIcon icon = MessageBoxIcon.None) {
	return messageBox(null, message, style, icon);
}



///
alias void delegate(Widget handlerAttachedTo, Event event) EventHandler;

///
struct EventListener {
	Widget widget;
	string event;
	EventHandler handler;
	bool useCapture;

	///
	void disconnect() {
		widget.removeEventListener(this);
	}
}

///
enum EventType : string {
	click = "click", ///

	mouseenter = "mouseenter", ///
	mouseleave = "mouseleave", ///
	mousein = "mousein", ///
	mouseout = "mouseout", ///
	mouseup = "mouseup", ///
	mousedown = "mousedown", ///
	mousemove = "mousemove", ///

	keydown = "keydown", ///
	keyup = "keyup", ///
	char_ = "char", ///

	focus = "focus", ///
	blur = "blur", ///

	triggered = "triggered", ///

	change = "change", ///
}

///
class Event {
	/// Creates an event without populating any members and without sending it. See [dispatch]
	this(string eventName, Widget target) {
		this.eventName = eventName;
		this.srcElement = target;
	}

	/// Prevents the default event handler (if there is one) from being called
	void preventDefault() {
		lastDefaultPrevented = true;
		defaultPrevented = true;
	}

	/// Stops the event propagation immediately.
	void stopPropagation() {
		propagationStopped = true;
	}

	private bool defaultPrevented;
	private bool propagationStopped;
	private string eventName;

	Widget srcElement; ///
	alias srcElement target; ///

	Widget relatedTarget; ///

	// for mouse events
	int clientX; /// The mouse event location relative to the target widget
	int clientY; /// ditto

	int viewportX; /// The mouse event location relative to the window origin
	int viewportY; /// ditto

	int button; /// [MouseEvent.button]
	int buttonLinear; /// [MouseEvent.buttonLinear]

	// for key events
	Key key; ///

	KeyEvent originalKeyEvent;

	// char character events
	dchar character; ///

	// for several event types
	int state; ///

	// for change events
	int intValue; ///
	string stringValue; ///

	bool shiftKey; ///

	private bool isBubbling;

	private void adjustScrolling() {
	version(custom_widgets) { // TEMP
		viewportX = clientX;
		viewportY = clientY;
		if(auto se = cast(ScrollableWidget) srcElement) {
			clientX += se.scrollOrigin.x;
			clientY += se.scrollOrigin.y;
		}
	}
	}

	/// this sends it only to the target. If you want propagation, use dispatch() instead.
	void sendDirectly() {
		if(srcElement is null)
			return;

		//debug if(eventName != "mousemove" && target !is null && target.parentWindow && target.parentWindow.devTools)
			//target.parentWindow.devTools.log("Event ", eventName, " dispatched directly to ", srcElement);

		adjustScrolling();

		auto e = srcElement;

		if(eventName in e.bubblingEventHandlers)
		foreach(handler; e.bubblingEventHandlers[eventName])
			handler(e, this);

		if(!defaultPrevented)
			if(eventName in e.defaultEventHandlers)
				e.defaultEventHandlers[eventName](e, this);
	}

	/// this dispatches the element using the capture -> target -> bubble process
	void dispatch() {
		if(srcElement is null)
			return;

		//debug if(eventName != "mousemove" && target !is null && target.parentWindow && target.parentWindow.devTools)
			//target.parentWindow.devTools.log("Event ", eventName, " dispatched to ", srcElement);

		adjustScrolling();
		// first capture, then bubble

		Widget[] chain;
		Widget curr = srcElement;
		while(curr) {
			auto l = curr;
			chain ~= l;
			curr = curr.parent;
		}

		isBubbling = false;

		foreach_reverse(e; chain) {
			if(eventName in e.capturingEventHandlers)
			foreach(handler; e.capturingEventHandlers[eventName])
				if(handler !is null)
					handler(e, this);

			// the default on capture should really be to always do nothing

			//if(!defaultPrevented)
			//	if(eventName in e.defaultEventHandlers)
			//		e.defaultEventHandlers[eventName](e.element, this);

			if(propagationStopped)
				break;
		}

		isBubbling = true;
		if(!propagationStopped)
		foreach(e; chain) {
			if(eventName in e.bubblingEventHandlers)
			foreach(handler; e.bubblingEventHandlers[eventName])
				if(handler !is null)
					handler(e, this);

			if(propagationStopped)
				break;
		}

		if(!defaultPrevented)
		foreach(e; chain) {
			if(eventName in e.defaultEventHandlers)
				e.defaultEventHandlers[eventName](e, this);
		}
	}
}

private bool isAParentOf(Widget a, Widget b) {
	if(a is null || b is null)
		return false;

	while(b !is null) {
		if(a is b)
			return true;
		b = b.parent;
	}

	return false;
}

private struct WidgetAtPointResponse {
	Widget widget;
	int x;
	int y;
}

private WidgetAtPointResponse widgetAtPoint(Widget starting, int x, int y) {
	assert(starting !is null);
	auto child = starting.getChildAtPosition(x, y);
	while(child) {
		if(child.hidden)
			continue;
		starting = child;
		x -= child.x;
		y -= child.y;
		auto r = starting.widgetAtPoint(x, y);//starting.getChildAtPosition(x, y);
		child = r.widget;
		if(child is starting)
			break;
	}
	return WidgetAtPointResponse(starting, x, y);
}

version(win32_widgets) {
	import core.sys.windows.commctrl;

	pragma(lib, "comctl32");
	shared static this() {
		// http://msdn.microsoft.com/en-us/library/windows/desktop/bb775507(v=vs.85).aspx
		INITCOMMONCONTROLSEX ic;
		ic.dwSize = cast(DWORD) ic.sizeof;
		ic.dwICC = ICC_UPDOWN_CLASS | ICC_WIN95_CLASSES | ICC_BAR_CLASSES | ICC_PROGRESS_CLASS | ICC_COOL_CLASSES | ICC_STANDARD_CLASSES | ICC_USEREX_CLASSES;
		if(!InitCommonControlsEx(&ic)) {
			//import std.stdio; writeln("ICC failed");
		}
	}


	// everything from here is just win32 headers copy pasta
private:
extern(Windows):

	alias HANDLE HMENU;
	HMENU CreateMenu();
	bool SetMenu(HWND, HMENU);
	HMENU CreatePopupMenu();
	enum MF_POPUP = 0x10;
	enum MF_STRING = 0;


	BOOL InitCommonControlsEx(const INITCOMMONCONTROLSEX*);
	struct INITCOMMONCONTROLSEX {
		DWORD dwSize;
		DWORD dwICC;
	}
	enum HINST_COMMCTRL = cast(HINSTANCE) (-1);
enum {
        IDB_STD_SMALL_COLOR,
        IDB_STD_LARGE_COLOR,
        IDB_VIEW_SMALL_COLOR = 4,
        IDB_VIEW_LARGE_COLOR = 5
}
enum {
        STD_CUT,
        STD_COPY,
        STD_PASTE,
        STD_UNDO,
        STD_REDOW,
        STD_DELETE,
        STD_FILENEW,
        STD_FILEOPEN,
        STD_FILESAVE,
        STD_PRINTPRE,
        STD_PROPERTIES,
        STD_HELP,
        STD_FIND,
        STD_REPLACE,
        STD_PRINT // = 14
}

alias HANDLE HIMAGELIST;
	HIMAGELIST ImageList_Create(int, int, UINT, int, int);
	int ImageList_Add(HIMAGELIST, HBITMAP, HBITMAP);
        BOOL ImageList_Destroy(HIMAGELIST);

uint MAKELONG(ushort a, ushort b) {
        return cast(uint) ((b << 16) | a);
}


struct TBBUTTON {
	int   iBitmap;
	int   idCommand;
	BYTE  fsState;
	BYTE  fsStyle;
	BYTE[2]  bReserved; // FIXME: isn't that different on 64 bit?
	DWORD dwData;
	int   iString;
}

	enum {
		TB_ADDBUTTONSA   = WM_USER + 20,
		TB_INSERTBUTTONA = WM_USER + 21,
		TB_GETIDEALSIZE = WM_USER + 99,
	}

struct SIZE {
	LONG cx;
	LONG cy;
}


enum {
	TBSTATE_CHECKED       = 1,
	TBSTATE_PRESSED       = 2,
	TBSTATE_ENABLED       = 4,
	TBSTATE_HIDDEN        = 8,
	TBSTATE_INDETERMINATE = 16,
	TBSTATE_WRAP          = 32
}



enum {
	ILC_COLOR    = 0,
	ILC_COLOR4   = 4,
	ILC_COLOR8   = 8,
	ILC_COLOR16  = 16,
	ILC_COLOR24  = 24,
	ILC_COLOR32  = 32,
	ILC_COLORDDB = 254,
	ILC_MASK     = 1,
	ILC_PALETTE  = 2048
}


alias TBBUTTON*       PTBBUTTON, LPTBBUTTON;


enum {
	TB_ENABLEBUTTON          = WM_USER + 1,
	TB_CHECKBUTTON,
	TB_PRESSBUTTON,
	TB_HIDEBUTTON,
	TB_INDETERMINATE, //     = WM_USER + 5,
	TB_ISBUTTONENABLED       = WM_USER + 9,
	TB_ISBUTTONCHECKED,
	TB_ISBUTTONPRESSED,
	TB_ISBUTTONHIDDEN,
	TB_ISBUTTONINDETERMINATE, // = WM_USER + 13,
	TB_SETSTATE              = WM_USER + 17,
	TB_GETSTATE              = WM_USER + 18,
	TB_ADDBITMAP             = WM_USER + 19,
	TB_DELETEBUTTON          = WM_USER + 22,
	TB_GETBUTTON,
	TB_BUTTONCOUNT,
	TB_COMMANDTOINDEX,
	TB_SAVERESTOREA,
	TB_CUSTOMIZE,
	TB_ADDSTRINGA,
	TB_GETITEMRECT,
	TB_BUTTONSTRUCTSIZE,
	TB_SETBUTTONSIZE,
	TB_SETBITMAPSIZE,
	TB_AUTOSIZE, //          = WM_USER + 33,
	TB_GETTOOLTIPS           = WM_USER + 35,
	TB_SETTOOLTIPS           = WM_USER + 36,
	TB_SETPARENT             = WM_USER + 37,
	TB_SETROWS               = WM_USER + 39,
	TB_GETROWS,
	TB_GETBITMAPFLAGS,
	TB_SETCMDID,
	TB_CHANGEBITMAP,
	TB_GETBITMAP,
	TB_GETBUTTONTEXTA,
	TB_REPLACEBITMAP, //     = WM_USER + 46,
	TB_GETBUTTONSIZE         = WM_USER + 58,
	TB_SETBUTTONWIDTH        = WM_USER + 59,
	TB_GETBUTTONTEXTW        = WM_USER + 75,
	TB_SAVERESTOREW          = WM_USER + 76,
	TB_ADDSTRINGW            = WM_USER + 77,
}

extern(Windows)
BOOL EnumChildWindows(HWND, WNDENUMPROC, LPARAM);

alias extern(Windows) BOOL function (HWND, LPARAM) WNDENUMPROC;


	enum {
		TB_SETINDENT = WM_USER + 47,
		TB_SETIMAGELIST,
		TB_GETIMAGELIST,
		TB_LOADIMAGES,
		TB_GETRECT,
		TB_SETHOTIMAGELIST,
		TB_GETHOTIMAGELIST,
		TB_SETDISABLEDIMAGELIST,
		TB_GETDISABLEDIMAGELIST,
		TB_SETSTYLE,
		TB_GETSTYLE,
		//TB_GETBUTTONSIZE,
		//TB_SETBUTTONWIDTH,
		TB_SETMAXTEXTROWS,
		TB_GETTEXTROWS // = WM_USER + 61
	}

enum {
	CCM_FIRST            = 0x2000,
	CCM_LAST             = CCM_FIRST + 0x200,
	CCM_SETBKCOLOR       = 8193,
	CCM_SETCOLORSCHEME   = 8194,
	CCM_GETCOLORSCHEME   = 8195,
	CCM_GETDROPTARGET    = 8196,
	CCM_SETUNICODEFORMAT = 8197,
	CCM_GETUNICODEFORMAT = 8198,
	CCM_SETVERSION       = 0x2007,
	CCM_GETVERSION       = 0x2008,
	CCM_SETNOTIFYWINDOW  = 0x2009
}


enum {
	PBM_SETRANGE     = WM_USER + 1,
	PBM_SETPOS,
	PBM_DELTAPOS,
	PBM_SETSTEP,
	PBM_STEPIT,   // = WM_USER + 5
	PBM_SETRANGE32   = 1030,
	PBM_GETRANGE,
	PBM_GETPOS,
	PBM_SETBARCOLOR, // = 1033
	PBM_SETBKCOLOR   = CCM_SETBKCOLOR
}

enum {
	PBS_SMOOTH   = 1,
	PBS_VERTICAL = 4
}

enum {
        ICC_LISTVIEW_CLASSES = 1,
        ICC_TREEVIEW_CLASSES = 2,
        ICC_BAR_CLASSES      = 4,
        ICC_TAB_CLASSES      = 8,
        ICC_UPDOWN_CLASS     = 16,
        ICC_PROGRESS_CLASS   = 32,
        ICC_HOTKEY_CLASS     = 64,
        ICC_ANIMATE_CLASS    = 128,
        ICC_WIN95_CLASSES    = 255,
        ICC_DATE_CLASSES     = 256,
        ICC_USEREX_CLASSES   = 512,
        ICC_COOL_CLASSES     = 1024,
	ICC_STANDARD_CLASSES = 0x00004000,
}

	enum WM_USER = 1024;
}

version(win32_widgets)
	pragma(lib, "comdlg32");


///
enum GenericIcons : ushort {
	None, ///
	// these happen to match the win32 std icons numerically if you just subtract one from the value
	Cut, ///
	Copy, ///
	Paste, ///
	Undo, ///
	Redo, ///
	Delete, ///
	New, ///
	Open, ///
	Save, ///
	PrintPreview, ///
	Properties, ///
	Help, ///
	Find, ///
	Replace, ///
	Print, ///
}

///
void getOpenFileName(
	void delegate(string) onOK,
	string prefilledName = null,
	string[] filters = null
)
{
	return getFileName(true, onOK, prefilledName, filters);
}

///
void getSaveFileName(
	void delegate(string) onOK,
	string prefilledName = null,
	string[] filters = null
)
{
	return getFileName(false, onOK, prefilledName, filters);
}

void getFileName(
	bool openOrSave,
	void delegate(string) onOK,
	string prefilledName = null,
	string[] filters = null,
)
{

	version(win32_widgets) {
		import core.sys.windows.commdlg;
	/*
	Ofn.lStructSize = sizeof(OPENFILENAME); 
	Ofn.hwndOwner = hWnd; 
	Ofn.lpstrFilter = szFilter; 
	Ofn.lpstrFile= szFile; 
	Ofn.nMaxFile = sizeof(szFile)/ sizeof(*szFile); 
	Ofn.lpstrFileTitle = szFileTitle; 
	Ofn.nMaxFileTitle = sizeof(szFileTitle); 
	Ofn.lpstrInitialDir = (LPSTR)NULL; 
	Ofn.Flags = OFN_SHOWHELP | OFN_OVERWRITEPROMPT; 
	Ofn.lpstrTitle = szTitle; 
	 */


		wchar[1024] file = 0;
		makeWindowsString(prefilledName, file[]);
		OPENFILENAME ofn;
		ofn.lStructSize = ofn.sizeof;
		ofn.lpstrFile = file.ptr;
		ofn.nMaxFile = file.length;
		if(openOrSave ? GetOpenFileName(&ofn) : GetSaveFileName(&ofn)) {
			onOK(makeUtf8StringFromWindowsString(ofn.lpstrFile));
		}
	} else version(custom_widgets) {
		auto picker = new FilePicker(prefilledName);
		picker.onOK = onOK;
		picker.show();
	}
}

version(custom_widgets)
private
class FilePicker : Dialog {
	void delegate(string) onOK;
	LineEdit lineEdit;
	this(string prefilledName, Window owner = null) {
		super(300, 200, "Choose File..."); // owner);

		auto listWidget = new ListWidget(this);

		lineEdit = new LineEdit(this);
		lineEdit.focus();
		lineEdit.addEventListener("char", (Event event) {
			if(event.character == '\t' || event.character == '\n')
				event.preventDefault();
		});

		listWidget.addEventListener(EventType.change, () {
			foreach(o; listWidget.options)
				if(o.selected)
					lineEdit.content = o.label;
		});

		//version(none)
		lineEdit.addEventListener(EventType.keydown, (Event event) {
			if(event.key == Key.Tab) {
				listWidget.clear();

				string commonPrefix;
				auto cnt = lineEdit.content;
				if(cnt.length >= 2 && cnt[0 ..2] == "./")
					cnt = cnt[2 .. $];

				version(Windows) {
					WIN32_FIND_DATA data;
					WCharzBuffer search = WCharzBuffer("./" ~ cnt ~ "*");
					auto handle = FindFirstFileW(search.ptr, &data);
					scope(exit) if(handle !is INVALID_HANDLE_VALUE) FindClose(handle);
					if(handle is INVALID_HANDLE_VALUE) {
						if(GetLastError() == ERROR_FILE_NOT_FOUND)
							goto file_not_found;
						throw new WindowsApiException("FindFirstFileW");
					}
				} else version(Posix) {
					import core.sys.posix.dirent;
					auto dir = opendir(".");
					scope(exit)
						if(dir) closedir(dir);
					if(dir is null)
						throw new ErrnoApiException("opendir");

					auto dirent = readdir(dir);
					if(dirent is null)
						goto file_not_found;
					// filter those that don't start with it, since posix doesn't
					// do the * thing itself
					while(dirent.d_name[0 .. cnt.length] != cnt[]) {
						dirent = readdir(dir);
						if(dirent is null)
							goto file_not_found;
					}
				} else static assert(0);

				while(true) {
				//foreach(string name; dirEntries(".", cnt ~ "*", SpanMode.shallow)) {
					version(Windows) {
						string name = makeUtf8StringFromWindowsString(data.cFileName[0 .. findIndexOfZero(data.cFileName[])]);
					} else version(Posix) {
						string name = dirent.d_name[0 .. findIndexOfZero(dirent.d_name[])].idup;
					} else static assert(0);


					listWidget.addOption(name);
					if(commonPrefix is null)
						commonPrefix = name;
					else {
						foreach(idx, char i; name) {
							if(idx >= commonPrefix.length || i != commonPrefix[idx]) {
								commonPrefix = commonPrefix[0 .. idx];
								break;
							}
						}
					}

					version(Windows) {
						auto ret = FindNextFileW(handle, &data);
						if(ret == 0) {
							if(GetLastError() == ERROR_NO_MORE_FILES)
								break;
							throw new WindowsApiException("FindNextFileW");
						}
					} else version(Posix) {
						dirent = readdir(dir);
						if(dirent is null)
							break;

						while(dirent.d_name[0 .. cnt.length] != cnt[]) {
							dirent = readdir(dir);
							if(dirent is null)
								break;
						}

						if(dirent is null)
							break;
					} else static assert(0);
				}
				if(commonPrefix.length)
					lineEdit.content = commonPrefix;

				file_not_found:
				event.preventDefault();
			}
		});

		lineEdit.content = prefilledName;

		auto hl = new HorizontalLayout(this);
		auto cancelButton = new Button("Cancel", hl);
		auto okButton = new Button("OK", hl);

		recomputeChildLayout(); // FIXME hack

		cancelButton.addEventListener(EventType.triggered, &Cancel);
		okButton.addEventListener(EventType.triggered, &OK);

		this.addEventListener("keydown", (Event event) {
			if(event.key == Key.Enter || event.key == Key.PadEnter) {
				event.preventDefault();
				OK();
			}
			if(event.key == Key.Escape)
				Cancel();
		});

	}

	override void OK() {
		if(onOK)
			onOK(lineEdit.content);
		close();
	}
}

/*
http://msdn.microsoft.com/en-us/library/windows/desktop/bb775947%28v=vs.85%29.aspx#check_boxes
http://msdn.microsoft.com/en-us/library/windows/desktop/ms633574%28v=vs.85%29.aspx
http://msdn.microsoft.com/en-us/library/windows/desktop/bb775943%28v=vs.85%29.aspx
http://msdn.microsoft.com/en-us/library/windows/desktop/bb775951%28v=vs.85%29.aspx
http://msdn.microsoft.com/en-us/library/windows/desktop/ms632680%28v=vs.85%29.aspx
http://msdn.microsoft.com/en-us/library/windows/desktop/ms644996%28v=vs.85%29.aspx#message_box
http://www.sbin.org/doc/Xlib/chapt_03.html

http://msdn.microsoft.com/en-us/library/windows/desktop/bb760433%28v=vs.85%29.aspx
http://msdn.microsoft.com/en-us/library/windows/desktop/bb760446%28v=vs.85%29.aspx
http://msdn.microsoft.com/en-us/library/windows/desktop/bb760443%28v=vs.85%29.aspx
http://msdn.microsoft.com/en-us/library/windows/desktop/bb760476%28v=vs.85%29.aspx
*/


// These are all for setMenuAndToolbarFromAnnotatedCode
/// This item in the menu will be preceded by a separator line
/// Group: generating_from_code
struct separator {}
deprecated("It was misspelled, use separator instead") alias seperator = separator;
/// Program-wide keyboard shortcut to trigger the action
/// Group: generating_from_code
struct accelerator { string keyString; }
/// tells which menu the action will be on
/// Group: generating_from_code
struct menu { string name; }
/// Describes which toolbar section the action appears on
/// Group: generating_from_code
struct toolbar { string groupName; }
///
/// Group: generating_from_code
struct icon { ushort id; }
///
/// Group: generating_from_code
struct label { string label; }
///
/// Group: generating_from_code
struct hotkey { dchar ch; }
///
/// Group: generating_from_code
struct tip { string tip; }


/++
	Observes and allows inspection of an object via automatic gui
+/
/// Group: generating_from_code
ObjectInspectionWindow objectInspectionWindow(T)(T t) if(is(T == class)) {
	return new ObjectInspectionWindowImpl!(T)(t);
}

class ObjectInspectionWindow : Window {
	this(int a, int b, string c) {
		super(a, b, c);
	}

	abstract void readUpdatesFromObject();
}

class ObjectInspectionWindowImpl(T) : ObjectInspectionWindow {
	T t;
	this(T t) {
		this.t = t;

		super(300, 400, "ObjectInspectionWindow - " ~ T.stringof);

		static foreach(memberName; __traits(derivedMembers, T)) {{
			alias member = I!(__traits(getMember, t, memberName))[0];
			alias type = typeof(member);
			static if(is(type == int)) {
				auto le = new LabeledLineEdit(memberName ~ ": ", this);
				le.addEventListener("char", (Event ev) {
					if((ev.character < '0' || ev.character > '9') && ev.character != '-')
						ev.preventDefault();
				});
				le.addEventListener(EventType.change, (Event ev) {
					__traits(getMember, t, memberName) = cast(type) stringToLong(ev.stringValue);
				});

				updateMemberDelegates[memberName] = () {
					le.content = toInternal!string(__traits(getMember, t, memberName));
				};
			}
		}}
	}

	void delegate()[string] updateMemberDelegates;

	override void readUpdatesFromObject() {
		foreach(k, v; updateMemberDelegates)
			v();
	}
};

/++
	Creates a dialog based on a data structure.

	---
	dialog((YourStructure value) {
		// the user filled in the struct and clicked OK,
		// you can check the members now
	});
	---
+/
/// Group: generating_from_code
void dialog(T)(void delegate(T) onOK, void delegate() onCancel = null) {
	auto dg = new AutomaticDialog!T(onOK, onCancel);
	dg.show();
}

private static template I(T...) { alias I = T; }

class AutomaticDialog(T) : Dialog {
	T t;

	void delegate(T) onOK;
	void delegate() onCancel;

	override int paddingTop() { return Window.lineHeight; }
	override int paddingBottom() { return Window.lineHeight; }
	override int paddingRight() { return Window.lineHeight; }
	override int paddingLeft() { return Window.lineHeight; }

	this(void delegate(T) onOK, void delegate() onCancel) {
		static if(is(T == class))
			t = new T();
		this.onOK = onOK;
		this.onCancel = onCancel;
		super(400, cast(int)(__traits(allMembers, T).length + 5) * Window.lineHeight, T.stringof);

		foreach(memberName; __traits(allMembers, T)) {
			alias member = I!(__traits(getMember, t, memberName))[0];
			alias type = typeof(member);
			static if(is(type == string)) {
				auto show = memberName;
				// cheap capitalize lol
				if(show[0] >= 'a' && show[0] <= 'z')
					show = "" ~ cast(char)(show[0] - 32) ~ show[1 .. $];
				auto le = new LabeledLineEdit(show ~ ": ", this);
				le.addEventListener(EventType.change, (Event ev) {
					__traits(getMember, t, memberName) = ev.stringValue;
				});
			} else static if(is(type : long)) {
				auto le = new LabeledLineEdit(memberName ~ ": ", this);
				le.addEventListener("char", (Event ev) {
					if((ev.character < '0' || ev.character > '9') && ev.character != '-')
						ev.preventDefault();
				});
				le.addEventListener(EventType.change, (Event ev) {
					__traits(getMember, t, memberName) = cast(type) stringToLong(ev.stringValue);
				});
			}
		}

		auto hl = new HorizontalLayout(this);
		auto stretch = new HorizontalSpacer(hl); // to right align
		auto ok = new CommandButton("OK", hl);
		auto cancel = new CommandButton("Cancel", hl);
		ok.addEventListener(EventType.triggered, &OK);
		cancel.addEventListener(EventType.triggered, &Cancel);

		this.addEventListener(EventType.keydown, (Event ev) {
			if(ev.key == Key.Enter || ev.key == Key.PadEnter) {
				ok.focus();
				OK();
				ev.preventDefault();
			}
			if(ev.key == Key.Escape) {
				Cancel();
				ev.preventDefault();
			}
		});

		this.children[0].focus();
	}

	override void OK() {
		onOK(t);
		close();
	}

	override void Cancel() {
		if(onCancel)
			onCancel();
		close();
	}
}

private long stringToLong(string s) {
	long ret;
	if(s.length == 0)
		return ret;
	bool negative = s[0] == '-';
	if(negative)
		s = s[1 .. $];
	foreach(ch; s) {
		if(ch >= '0' && ch <= '9') {
			ret *= 10;
			ret += ch - '0';
		}
	}
	if(negative)
		ret = -ret;
	return ret;
}<|MERGE_RESOLUTION|>--- conflicted
+++ resolved
@@ -1626,13 +1626,8 @@
 
 		version(win32_widgets)
 		foreach(child; children) {
-<<<<<<< HEAD
-			if(child.hwnd){
+			if(child.useNativeDrawing) {
 				painter = WidgetPainter(child.simpleWindowWrappingHwnd.draw);
-=======
-			if(child.useNativeDrawing) {
-				painter = child.simpleWindowWrappingHwnd.draw;
->>>>>>> 82558ba1
 				child.privatePaint(painter, painter.originX, painter.originY, actuallyPainted);
 			}
 		}
