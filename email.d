/++
	Create MIME emails with things like HTML, attachments, and send with convenience wrappers around std.net.curl's SMTP function, or read email from an mbox file.
+/
module arsd.email;

import std.net.curl;
pragma(lib, "curl");

import std.base64;
import std.string;

import arsd.characterencodings;

//         import std.uuid;
// smtpMessageBoundary = randomUUID().toString();

// SEE ALSO: std.net.curl.SMTP

///
struct RelayInfo {
	string server; ///
	string username; ///
	string password; ///
}

///
struct MimeAttachment {
	string type; ///
	string filename; ///
	const(ubyte)[] content; ///
	string id; ///
}

///
enum ToType {
	to,
	cc,
	bcc
}


/++
	For OUTGOING email


	To use:

	---
	auto message = new EmailMessage();
	message.to ~= "someuser@example.com";
	message.from = "youremail@example.com";
	message.subject = "My Subject";
	message.setTextBody("hi there");
	//message.toString(); // get string to send externally
	message.send(); // send via some relay
	// may also set replyTo, etc
	---
+/
class EmailMessage {
	///
	void setHeader(string name, string value) {
		headers ~= name ~ ": " ~ value;
	}

	string[] to;  ///
	string[] cc;  ///
	string[] bcc;  ///
	string from;  ///
	string replyTo;  ///
	string inReplyTo;  ///
	string textBody;
	string htmlBody;
	string subject;  ///

	string[] headers;

	private bool isMime = false;
	private bool isHtml = false;

	///
	void addRecipient(string name, string email, ToType how = ToType.to) {
		addRecipient(`"`~name~`" <`~email~`>`, how);
	}

	///
	void addRecipient(string who, ToType how = ToType.to) {
		final switch(how) {
			case ToType.to:
				to ~= who;
			break;
			case ToType.cc:
				cc ~= who;
			break;
			case ToType.bcc:
				bcc ~= who;
			break;
		}
	}

	///
	void setTextBody(string text) {
		textBody = text.strip;
	}
	/// automatically sets a text fallback if you haven't already
	void setHtmlBody()(string html) {
		isMime = true;
		isHtml = true;
		htmlBody = html;

		import arsd.htmltotext;
		if(textBody is null)
			textBody = htmlToText(html);
	}

	const(MimeAttachment)[] attachments;

	/++
		The filename is what is shown to the user, not the file on your sending computer. It should NOT have a path in it.

		---
			message.addAttachment("text/plain", "something.txt", std.file.read("/path/to/local/something.txt"));
		---
	+/
	void addAttachment(string mimeType, string filename, const void[] content, string id = null) {
		isMime = true;
		attachments ~= MimeAttachment(mimeType, filename, cast(const(ubyte)[]) content, id);
	}

	/// in the html, use img src="cid:ID_GIVEN_HERE"
	void addInlineImage(string id, string mimeType, string filename, const void[] content) {
		assert(isHtml);
		isMime = true;
		inlineImages ~= MimeAttachment(mimeType, filename, cast(const(ubyte)[]) content, id);
	}

	const(MimeAttachment)[] inlineImages;


	/* we should build out the mime thingy
		related
			mixed
			alternate
	*/

	/// Returns the MIME formatted email string, including encoded attachments
	override string toString() {
		assert(!isHtml || (isHtml && isMime));

		auto headers = this.headers;

		if(to.length)
			headers ~= "To: " ~ join(to, ", ");
		if(cc.length)
			headers ~= "Cc: " ~ join(cc, ", ");

		if(from.length)
			headers ~= "From: " ~ from;

		if(subject !is null)
			headers ~= "Subject: " ~ subject;
		if(replyTo !is null)
			headers ~= "Reply-To: " ~ replyTo;
		if(inReplyTo !is null)
			headers ~= "In-Reply-To: " ~ inReplyTo;

		if(isMime)
			headers ~= "MIME-Version: 1.0";

	/+
		if(inlineImages.length) {
			headers ~= "Content-Type: multipart/related; boundary=" ~ boundary;
			// so we put the alternative inside asthe first attachment with as seconary boundary
			// then we do the images
		} else
		if(attachments.length)
			headers ~= "Content-Type: multipart/mixed; boundary=" ~ boundary;
		else if(isHtml)
			headers ~= "Content-Type: multipart/alternative; boundary=" ~ boundary;
		else
			headers ~= "Content-Type: text/plain; charset=UTF-8";
	+/


		string msgContent;

		if(isMime) {
			MimeContainer top;

			{
				MimeContainer mimeMessage;
				if(isHtml) {
					auto alternative = new MimeContainer("multipart/alternative");
					alternative.stuff ~= new MimeContainer("text/plain; charset=UTF-8", textBody);
					alternative.stuff ~= new MimeContainer("text/html; charset=UTF-8", htmlBody);
					mimeMessage = alternative;
				} else {
					mimeMessage = new MimeContainer("text/plain; charset=UTF-8", textBody);
				}
				top = mimeMessage;
			}

			{
				MimeContainer mimeRelated;
				if(inlineImages.length) {
					mimeRelated = new MimeContainer("multipart/related");

					mimeRelated.stuff ~= top;
					top = mimeRelated;

					foreach(attachment; inlineImages) {
						auto mimeAttachment = new MimeContainer(attachment.type ~ "; name=\""~attachment.filename~"\"");
						mimeAttachment.headers ~= "Content-Transfer-Encoding: base64";
						mimeAttachment.headers ~= "Content-ID: <" ~ attachment.id ~ ">";
						mimeAttachment.content = Base64.encode(cast(const(ubyte)[]) attachment.content);

						mimeRelated.stuff ~= mimeAttachment;
					}
				}
			}

			{
				MimeContainer mimeMixed;
				if(attachments.length) {
					mimeMixed = new MimeContainer("multipart/mixed");

					mimeMixed.stuff ~= top;
					top = mimeMixed;

					foreach(attachment; attachments) {
						auto mimeAttachment = new MimeContainer(attachment.type);
						mimeAttachment.headers ~= "Content-Disposition: attachment; filename=\""~attachment.filename~"\"";
						mimeAttachment.headers ~= "Content-Transfer-Encoding: base64";
						if(attachment.id.length)
							mimeAttachment.headers ~= "Content-ID: <" ~ attachment.id ~ ">";

						mimeAttachment.content = Base64.encode(cast(const(ubyte)[]) attachment.content);

						mimeMixed.stuff ~= mimeAttachment;
					}
				}
			}

			headers ~= top.contentType;
			msgContent = top.toMimeString(true);
		} else {
			headers ~= "Content-Type: text/plain; charset=UTF-8";
			msgContent = textBody;
		}


		string msg;
		msg.reserve(htmlBody.length + textBody.length + 1024);

		foreach(header; headers)
			msg ~= header ~ "\r\n";
		if(msg.length) // has headers
			msg ~= "\r\n";

		msg ~= msgContent;

		return msg;
	}

	/// Sends via a given SMTP relay
	void send(RelayInfo mailServer = RelayInfo("smtp://localhost")) {
		auto smtp = SMTP(mailServer.server);

		smtp.verifyHost = false;
		smtp.verifyPeer = false;
		//smtp.verbose = true;

		{
			// std.net.curl doesn't work well with STARTTLS if you don't
			// put smtps://... and if you do, it errors if you can't start
			// with a TLS connection from the beginning.

			// This change allows ssl if it can.
			import std.net.curl;
			import etc.c.curl;
			smtp.handle.set(CurlOption.use_ssl, CurlUseSSL.tryssl);
		}

		if(mailServer.username.length)
			smtp.setAuthentication(mailServer.username, mailServer.password);

		const(char)[][] allRecipients;
		void processPerson(string person) {
			auto idx = person.indexOf("<");
			if(idx == -1)
				allRecipients ~= person;
			else {
				person = person[idx + 1 .. $];
				idx = person.indexOf(">");
				if(idx != -1)
					person = person[0 .. idx];

				allRecipients ~= person;
			}
		}
		foreach(person; to) processPerson(person);
		foreach(person; cc) processPerson(person);
		foreach(person; bcc) processPerson(person);

		smtp.mailTo(allRecipients);

		auto mailFrom = from;
		auto idx = mailFrom.indexOf("<");
		if(idx != -1)
			mailFrom = mailFrom[idx + 1 .. $];
		idx = mailFrom.indexOf(">");
		if(idx != -1)
			mailFrom = mailFrom[0 .. idx];

		smtp.mailFrom = mailFrom;
		smtp.message = this.toString();
		smtp.perform();
	}
}

///
void email(string to, string subject, string message, string from, RelayInfo mailServer = RelayInfo("smtp://localhost")) {
	auto msg = new EmailMessage();
	msg.from = from;
	msg.to = [to];
	msg.subject = subject;
	msg.textBody = message;
	msg.send(mailServer);
}

// private:

import std.conv;

/// for reading
class MimePart {
	string[] headers;
	immutable(ubyte)[] content;
	immutable(ubyte)[] encodedContent; // usually valid only for GPG, and will be cleared by creator; canonical form
	string textContent;
	MimePart[] stuff;

	string name;
	string charset;
	string type;
	string transferEncoding;
	string disposition;
	string id;
	string filename;
	// gpg signatures
	string gpgalg;
	string gpgproto;

	MimeAttachment toMimeAttachment() {
<<<<<<< HEAD
		if(type == "multipart/mixed" && stuff.length == 1)
=======
		import std.array: empty;
		import std.stdio:writeln;

        if(type == "multipart/mixed" && stuff.length == 1)
>>>>>>> 47744e75
			return stuff[0].toMimeAttachment;

		MimeAttachment att;
		att.type = type;
		if ( att.type == "application/octet-stream" && filename.empty && !name.empty ) {
			writeln("============>>>>", type, "<<<, name: ", name.length, ", filename: ", filename.length);
			att.filename = name;
		} else {
			att.filename = filename;
		}
		att.id = id;
		att.content = content;
		return att;
	}

	this(immutable(ubyte)[][] lines, string contentType = null) {
		string boundary;

		void parseContentType(string content) {
			//{ import std.stdio; writeln("c=[", content, "]"); }
			foreach(k, v; breakUpHeaderParts(content)) {
				//{ import std.stdio; writeln("  k=[", k, "]; v=[", v, "]"); }
				switch(k) {
					case "root":
						type = v;
					break;
					case "name":
						name = v;
					break;
					case "charset":
						charset = v;
					break;
					case "boundary":
						boundary = v;
					break;
					default:
					case "micalg":
						gpgalg = v;
					break;
					case "protocol":
						gpgproto = v;
					break;
				}
			}
		}

		if(contentType is null) {
			// read headers immediately...
			auto copyOfLines = lines;
			immutable(ubyte)[] currentHeader;

			void commitHeader() {
				if(currentHeader.length == 0)
					return;
				string h = decodeEncodedWord(cast(string) currentHeader);
				headers ~= h;
				currentHeader = null;

				auto idx = h.indexOf(":");
				if(idx != -1) {
					auto name = h[0 .. idx].strip.toLower;
					auto content = h[idx + 1 .. $].strip;

					string[4] filenames_found;

					switch(name) {
						case "content-type":
							parseContentType(content);
						break;
						case "content-transfer-encoding":
							transferEncoding = content.toLower;
						break;
						case "content-disposition":
							foreach(k, v; breakUpHeaderParts(content)) {
								switch(k) {
									case "root":
										disposition = v;
									break;
									case "filename":
										filename = v;
									break;
									// FIXME: https://datatracker.ietf.org/doc/html/rfc2184#section-3 is what it is SUPPOSED to do
									case "filename*0":
										filenames_found[0] = v;
									break;
									case "filename*1":
										filenames_found[1] = v;
									break;
									case "filename*2":
										filenames_found[2] = v;
									break;
									case "filename*3":
										filenames_found[3] = v;
									break;
									default:
								}
							}
						break;
						case "content-id":
							id = content;
						break;
						default:
					}

					if (filenames_found[0] != "") {
						foreach (string v; filenames_found) {
							this.filename ~= v;
						}
					}
				}
			}

			foreach(line; copyOfLines) {
				lines = lines[1 .. $];
				if(line.length == 0)
					break;

				if(line[0] == ' ' || line[0] == '\t')
					currentHeader ~= (cast(string) line).stripLeft();
				else {
					if(currentHeader.length) {
						commitHeader();
					}
					currentHeader = line;
				}
			}

			commitHeader();
		} else {
			parseContentType(contentType);
		}

		// if it is multipart, find the start boundary. we'll break it up and fill in stuff
		// otherwise, all the data that follows is just content

		if(boundary.length) {
			immutable(ubyte)[][] partLines;
			bool inPart;
			foreach(line; lines) {
				if(line.startsWith("--" ~ boundary)) {
					if(inPart)
						stuff ~= new MimePart(partLines);
					inPart = true;
					partLines = null;

					if(line == "--" ~ boundary ~ "--")
						break; // all done
				}

				if(inPart) {
					partLines ~= line;
				} else {
					content ~= line ~ '\n';
				}
			}
		} else {
			foreach(line; lines) {
				content ~= line;

				if(transferEncoding != "base64")
					content ~= '\n';
			}
		}

		// store encoded content for GPG (should be cleared by caller if necessary)
		encodedContent = content;

		// decode the content..
		switch(transferEncoding) {
			case "base64":
				content = Base64.decode(cast(string) content);
			break;
			case "quoted-printable":
				content = decodeQuotedPrintable(cast(string) content);
			break;
			default:
				// no change needed (I hope)
		}

		if(type.indexOf("text/") == 0) {
			if(charset.length == 0)
				charset = "latin1";
			textContent = convertToUtf8Lossy(content, charset);
		}
	}
}

string[string] breakUpHeaderParts(string headerContent) {
	string[string] ret;

	string currentName = "root";
	string currentContent;
	bool inQuote = false;
	bool gettingName = false;
	bool ignoringSpaces = false;
	foreach(char c; headerContent) {
		if(ignoringSpaces) {
			if(c == ' ')
				continue;
			else
				ignoringSpaces = false;
		}

		if(gettingName) {
			if(c == '=') {
				gettingName = false;
				continue;
			}
			currentName ~= c;
		}

		if(c == '"') {
			inQuote = !inQuote;
			continue;
		}

		if(!inQuote && c == ';') {
			ret[currentName] = currentContent;
			ignoringSpaces = true;
			currentName = null;
			currentContent = null;

			gettingName = true;
			continue;
		}

		if(!gettingName)
			currentContent ~= c;
	}

	if(currentName.length)
		ret[currentName] = currentContent;

	return ret;
}

// for writing
class MimeContainer {
	private static int sequence;

	immutable string _contentType;
	immutable string boundary;

	string[] headers; // NOT including content-type
	string content;
	MimeContainer[] stuff;

	this(string contentType, string content = null) {
		this._contentType = contentType;
		this.content = content;
		sequence++;
		if(_contentType.indexOf("multipart/") == 0)
			boundary = "0016e64be86203dd36047610926a" ~ to!string(sequence);
	}

	@property string contentType() {
		string ct = "Content-Type: "~_contentType;
		if(boundary.length)
			ct ~= "; boundary=" ~ boundary;
		return ct;
	}


	string toMimeString(bool isRoot = false) {
		string ret;

		if(!isRoot) {
			ret ~= contentType;
			foreach(header; headers) {
				ret ~= "\r\n";
				ret ~= header;
			}
			ret ~= "\r\n\r\n";
		}

		ret ~= content;

		foreach(idx, thing; stuff) {
			assert(boundary.length);
			ret ~= "\r\n--" ~ boundary ~ "\r\n";
			ret ~= thing.toMimeString(false);
		}

		if(boundary.length)
			ret ~= "\r\n--" ~ boundary ~ "--";

		return ret;
	}
}

import std.algorithm : startsWith;
///
class IncomingEmailMessage {
	///
	this(string[] lines) {
		auto lns = cast(immutable(ubyte)[][])lines;
		this(lns, false);
	}

	///
	this(ref immutable(ubyte)[][] mboxLines, bool asmbox=true) {

		enum ParseState {
			lookingForFrom,
			readingHeaders,
			readingBody
		}

		auto state = (asmbox ? ParseState.lookingForFrom : ParseState.readingHeaders);
		string contentType;

		bool isMultipart;
		bool isHtml;
		immutable(ubyte)[][] mimeLines;

		string charset = "latin-1";

		string contentTransferEncoding;

		string headerName;
		string headerContent;
		void commitHeader() {
			if(headerName is null)
				return;

			headerName = headerName.toLower();
			headerContent = headerContent.strip();

			headerContent = decodeEncodedWord(headerContent);

			if(headerName == "content-type") {
				contentType = headerContent;
				if(contentType.indexOf("multipart/") != -1)
					isMultipart = true;
				else if(contentType.indexOf("text/html") != -1)
					isHtml = true;

				auto charsetIdx = contentType.indexOf("charset=");
				if(charsetIdx != -1) {
					string cs = contentType[charsetIdx + "charset=".length .. $];
					if(cs.length && cs[0] == '\"')
						cs = cs[1 .. $];

					auto quoteIdx = cs.indexOf("\"");
					if(quoteIdx != -1)
						cs = cs[0 .. quoteIdx];
					auto semicolonIdx = cs.indexOf(";");
					if(semicolonIdx != -1)
						cs = cs[0 .. semicolonIdx];

					cs = cs.strip();
					if(cs.length)
						charset = cs.toLower();
				}
			} else if(headerName == "from") {
				this.from = headerContent;
			} else if(headerName == "to") {
				this.to = headerContent;
			} else if(headerName == "subject") {
				this.subject = headerContent;
			} else if(headerName == "content-transfer-encoding") {
				contentTransferEncoding = headerContent;
			}

			headers[headerName] = headerContent;
			headerName = null;
			headerContent = null;
		}

		lineLoop: while(mboxLines.length) {
			// this can needlessly convert headers too, but that won't harm anything since they are 7 bit anyway
			auto line = convertToUtf8Lossy(mboxLines[0], charset);
			auto origline = line;
			line = line.stripRight;

			final switch(state) {
				case ParseState.lookingForFrom:
					if(line.startsWith("From "))
						state = ParseState.readingHeaders;
				break;
				case ParseState.readingHeaders:
					if(line.length == 0) {
						commitHeader();
						state = ParseState.readingBody;
					} else {
						if(line[0] == ' ' || line[0] == '\t') {
							headerContent ~= " " ~ line.stripLeft();
						} else {
							commitHeader();

							auto idx = line.indexOf(":");
							if(idx == -1)
								headerName = line;
							else {
								headerName = line[0 .. idx];
								headerContent = line[idx + 1 .. $].stripLeft();
							}
						}
					}
				break;
				case ParseState.readingBody:
					if (asmbox) {
						if(line.startsWith("From ")) {
							break lineLoop; // we're at the beginning of the next messsage
						}
						if(line.startsWith(">>From") || line.startsWith(">From")) {
							line = line[1 .. $];
						}
					}

					if(isMultipart) {
						mimeLines ~= mboxLines[0];
					} else if(isHtml) {
						// html with no alternative and no attachments
						htmlMessageBody ~= line ~ "\n";
					} else {
						// plain text!
						// we want trailing spaces for "format=flowed", for example, so...
						line = origline;
						size_t epos = line.length;
						while (epos > 0) {
							char ch = line.ptr[epos-1];
							if (ch >= ' ' || ch == '\t') break;
							--epos;
						}
						line = line.ptr[0..epos];
						textMessageBody ~= line ~ "\n";
					}
				break;
			}

			mboxLines = mboxLines[1 .. $];
		}

		if(mimeLines.length) {
			auto part = new MimePart(mimeLines, contentType);
			deeperInTheMimeTree:
			switch(part.type) {
				case "text/html":
					htmlMessageBody = part.textContent;
				break;
				case "text/plain":
					textMessageBody = part.textContent;
				break;
				case "multipart/alternative":
					foreach(p; part.stuff) {
						if(p.type == "text/html")
							htmlMessageBody = p.textContent;
						else if(p.type == "text/plain")
							textMessageBody = p.textContent;
					}
				break;
				case "multipart/related":
					// the first one is the message itself
					// after that comes attachments that can be rendered inline
					if(part.stuff.length) {
						auto msg = part.stuff[0];
						foreach(thing; part.stuff[1 .. $]) {
							// FIXME: should this be special?
							attachments ~= thing.toMimeAttachment();
						}
						part = msg;
						goto deeperInTheMimeTree;
					}
				break;
				case "multipart/mixed":
					if(part.stuff.length) {
						auto msg = part.stuff[0];
						foreach(thing; part.stuff[1 .. $]) {
							attachments ~= thing.toMimeAttachment();
						}
						part = msg;
						goto deeperInTheMimeTree;
					}

					// FIXME: the more proper way is:
					// check the disposition
					// if none, concat it to make a text message body
					// if inline it is prolly an image to be concated in the other body
					// if attachment, it is an attachment
				break;
				case "multipart/signed":
					// FIXME: it would be cool to actually check the signature
					if (part.stuff.length) {
						auto msg = part.stuff[0];
						//{ import std.stdio; writeln("hdrs: ", part.stuff[0].headers); }
						gpgalg = part.gpgalg;
						gpgproto = part.gpgproto;
						gpgmime = part;
						foreach (thing; part.stuff[1 .. $]) {
							attachments ~= thing.toMimeAttachment();
						}
						part = msg;
						goto deeperInTheMimeTree;
					}
				break;
				default:
					// FIXME: correctly handle more
					if(part.stuff.length) {
						part = part.stuff[0];
						goto deeperInTheMimeTree;
					}
			}
		} else {
			switch(contentTransferEncoding) {
				case "quoted-printable":
					if(textMessageBody.length)
						textMessageBody = convertToUtf8Lossy(decodeQuotedPrintable(textMessageBody), charset);
					if(htmlMessageBody.length)
						htmlMessageBody = convertToUtf8Lossy(decodeQuotedPrintable(htmlMessageBody), charset);
				break;
				case "base64":
					if(textMessageBody.length) {
						// alas, phobos' base64 decoder cannot accept ranges, so we have to allocate here
						char[] mmb;
						mmb.reserve(textMessageBody.length);
						foreach (char ch; textMessageBody) if (ch > ' ' && ch < 127) mmb ~= ch;
						textMessageBody = convertToUtf8Lossy(Base64.decode(mmb), charset);
					}
					if(htmlMessageBody.length) {
						// alas, phobos' base64 decoder cannot accept ranges, so we have to allocate here
						char[] mmb;
						mmb.reserve(htmlMessageBody.length);
						foreach (char ch; htmlMessageBody) if (ch > ' ' && ch < 127) mmb ~= ch;
						htmlMessageBody = convertToUtf8Lossy(Base64.decode(mmb), charset);
					}

				break;
				default:
					// nothing needed
			}
		}

		if(htmlMessageBody.length > 0 && textMessageBody.length == 0) {
			import arsd.htmltotext;
			textMessageBody = htmlToText(htmlMessageBody);
			textAutoConverted = true;
		}
	}

	///
	@property bool hasGPGSignature () const nothrow @trusted @nogc {
		MimePart mime = cast(MimePart)gpgmime; // sorry
		if (mime is null) return false;
		if (mime.type != "multipart/signed") return false;
		if (mime.stuff.length != 2) return false;
		if (mime.stuff[1].type != "application/pgp-signature") return false;
		if (mime.stuff[0].type.length <= 5 && mime.stuff[0].type[0..5] != "text/") return false;
		return true;
	}

	///
	ubyte[] extractGPGData () const nothrow @trusted {
		if (!hasGPGSignature) return null;
		MimePart mime = cast(MimePart)gpgmime; // sorry
		char[] res;
		res.reserve(mime.stuff[0].encodedContent.length); // more, actually
		foreach (string s; mime.stuff[0].headers[1..$]) {
			while (s.length && s[$-1] <= ' ') s = s[0..$-1];
			if (s.length == 0) return null; // wtf?! empty headers?
			res ~= s;
			res ~= "\r\n";
		}
		res ~= "\r\n";
		// extract content (see rfc3156)
		size_t pos = 0;
		auto ctt = mime.stuff[0].encodedContent;
		// last CR/LF is a part of mime signature, actually, so remove it
		if (ctt.length && ctt[$-1] == '\n') {
			ctt = ctt[0..$-1];
			if (ctt.length && ctt[$-1] == '\r') ctt = ctt[0..$-1];
		}
		while (pos < ctt.length) {
			auto epos = pos;
			while (epos < ctt.length && ctt.ptr[epos] != '\n') ++epos;
			auto xpos = epos;
			while (xpos > pos && ctt.ptr[xpos-1] <= ' ') --xpos; // according to rfc
			res ~= ctt[pos..xpos].dup;
			res ~= "\r\n"; // according to rfc
			pos = epos+1;
		}
		return cast(ubyte[])res;
	}

	///
	immutable(ubyte)[] extractGPGSignature () const nothrow @safe @nogc {
		if (!hasGPGSignature) return null;
		return gpgmime.stuff[1].content;
	}

	string[string] headers; ///

	string subject; ///

	string htmlMessageBody; ///
	string textMessageBody; ///

	string from; ///
	string to; ///

	bool textAutoConverted; ///

	MimeAttachment[] attachments; ///

	// gpg signature fields
	string gpgalg; ///
	string gpgproto; ///
	MimePart gpgmime; ///

	///
	string fromEmailAddress() {
		auto i = from.indexOf("<");
		if(i == -1)
			return from;
		auto e = from.indexOf(">");
		return from[i + 1 .. e];
	}

	///
	string toEmailAddress() {
		auto i = to.indexOf("<");
		if(i == -1)
			return to;
		auto e = to.indexOf(">");
		return to[i + 1 .. e];
	}
}

///
struct MboxMessages {
	immutable(ubyte)[][] linesRemaining;

	///
	this(immutable(ubyte)[] data) {
		linesRemaining = splitLinesWithoutDecoding(data);
		popFront();
	}

	IncomingEmailMessage currentFront;

	///
	IncomingEmailMessage front() {
		return currentFront;
	}

	///
	bool empty() {
		return currentFront is null;
	}

	///
	void popFront() {
		if(linesRemaining.length)
			currentFront = new IncomingEmailMessage(linesRemaining);
		else
			currentFront = null;
	}
}

///
MboxMessages processMboxData(immutable(ubyte)[] data) {
	return MboxMessages(data);
}

immutable(ubyte)[][] splitLinesWithoutDecoding(immutable(ubyte)[] data) {
	immutable(ubyte)[][] ret;

	size_t starting = 0;
	bool justSaw13 = false;
	foreach(idx, b; data) {
		if(b == 13)
			justSaw13 = true;

		if(b == 10) {
			auto use = idx;
			if(justSaw13)
				use--;

			ret ~= data[starting .. use];
			starting = idx + 1;
		}

		if(b != 13)
			justSaw13 = false;
	}

	if(starting < data.length)
		ret ~= data[starting .. $];

	return ret;
}

string decodeEncodedWord(string data) {
	string originalData = data;

	auto delimiter = data.indexOf("=?");
	if(delimiter == -1)
		return data;

	string ret;

	while(delimiter != -1) {
		ret ~= data[0 .. delimiter];
		data = data[delimiter + 2 .. $];

		string charset;
		string encoding;
		string encodedText;

		// FIXME: the insane things should probably throw an
		// exception that keeps a copy of orignal data for use later

		auto questionMark = data.indexOf("?");
		if(questionMark == -1) return originalData; // not sane

		charset = data[0 .. questionMark];
		data = data[questionMark + 1 .. $];

		questionMark = data.indexOf("?");
		if(questionMark == -1) return originalData; // not sane

		encoding = data[0 .. questionMark];
		data = data[questionMark + 1 .. $];

		questionMark = data.indexOf("?=");
		if(questionMark == -1) return originalData; // not sane

		encodedText = data[0 .. questionMark];
		data = data[questionMark + 2 .. $];

		delimiter = data.indexOf("=?");
		if (delimiter == 1 && data[0] == ' ') {
			// a single space between encoded words must be ignored because it is
			// used to separate multiple encoded words (RFC2047 says CRLF SPACE but a most clients
			// just use a space)
			data = data[1..$];
			delimiter = 0;
		}

		immutable(ubyte)[] decodedText;
		if(encoding == "Q" || encoding == "q")
			decodedText = decodeQuotedPrintable(encodedText);
		else if(encoding == "B" || encoding == "b")
			decodedText = cast(typeof(decodedText)) Base64.decode(encodedText);
		else
			return originalData; // wtf

		ret ~= convertToUtf8Lossy(decodedText, charset);
	}

	ret ~= data; // keep the rest since there could be trailing stuff

	return ret;
}

immutable(ubyte)[] decodeQuotedPrintable(string text) {
	immutable(ubyte)[] ret;

	int state = 0;
	ubyte hexByte;
	foreach(b; cast(immutable(ubyte)[]) text) {
		switch(state) {
			case 0:
				if(b == '=') {
					state++;
					hexByte = 0;
				} else if (b == '_') { // RFC2047 4.2.2: a _ may be used to represent a space
					ret ~= ' ';
				} else
					ret ~= b;
			break;
			case 1:
				if(b == '\n') {
					state = 0;
					continue;
				}
				goto case;
			case 2:
				int value;
				if(b >= '0' && b <= '9')
					value = b - '0';
				else if(b >= 'A' && b <= 'F')
					value = b - 'A' + 10;
				else if(b >= 'a' && b <= 'f')
					value = b - 'a' + 10;
				if(state == 1) {
					hexByte |= value << 4;
					state++;
				} else {
					hexByte |= value;
					ret ~= hexByte;
					state = 0;
				}
			break;
			default: assert(0);
		}
	}

	return ret;
}

/+
void main() {
	import std.file;
	import std.stdio;

	auto data = cast(immutable(ubyte)[]) std.file.read("/home/me/test_email_data");
	foreach(message; processMboxData(data)) {
		writeln(message.subject);
		writeln(message.textMessageBody);
		writeln("**************** END MESSSAGE **************");
	}
}
+/<|MERGE_RESOLUTION|>--- conflicted
+++ resolved
@@ -351,20 +351,14 @@
 	string gpgproto;
 
 	MimeAttachment toMimeAttachment() {
-<<<<<<< HEAD
-		if(type == "multipart/mixed" && stuff.length == 1)
-=======
 		import std.array: empty;
-		import std.stdio:writeln;
 
         if(type == "multipart/mixed" && stuff.length == 1)
->>>>>>> 47744e75
 			return stuff[0].toMimeAttachment;
 
 		MimeAttachment att;
 		att.type = type;
 		if ( att.type == "application/octet-stream" && filename.empty && !name.empty ) {
-			writeln("============>>>>", type, "<<<, name: ", name.length, ", filename: ", filename.length);
 			att.filename = name;
 		} else {
 			att.filename = filename;
